import shutil
from pathlib import Path
from zipfile import ZipFile

import pytest

from darwin.config import Config


@pytest.fixture
def darwin_path(tmp_path: Path) -> Path:
    return tmp_path / "darwin-test"


@pytest.fixture
def darwin_config_path(darwin_path: Path) -> Path:
    return darwin_path / "config.yaml"


@pytest.fixture
def darwin_datasets_path(darwin_path: Path) -> Path:

    return darwin_path / "datasets"


@pytest.fixture
def team_slug() -> str:
    return "v7"


@pytest.fixture
def dataset_name() -> str:
    return "test_dataset"


@pytest.fixture
def dataset_slug() -> str:
    return "test-dataset"


@pytest.fixture
def release_name() -> str:
    return "latest"


@pytest.fixture
<<<<<<< HEAD
def test_datasets_dir(darwin_path: Path):
    test_datasets_dir = darwin_path / "test" / "datasets"
    with ZipFile("./tests/data.zip", "r") as zipObj:
        zipObj.extractall(path=test_datasets_dir)

    return test_datasets_dir


@pytest.fixture
def file_read_write_test(darwin_path: Path, team_slug: str, dataset_name: str):
=======
def team_dataset_path(darwin_datasets_path: Path, team_slug: str, dataset_name: str) -> Path:
    return darwin_datasets_path / team_slug / dataset_name


@pytest.fixture
def team_dataset_release_path(team_dataset_path: Path, release_name: str) -> Path:
    return team_dataset_path / "releases" / release_name


@pytest.fixture
def split_name() -> str:
    return "test_split"


@pytest.fixture
def split_path(team_dataset_release_path: Path, split_name: str) -> Path:
    return team_dataset_release_path / "lists" / split_name


@pytest.fixture
def annotations_path(team_dataset_release_path: Path) -> Path:
    return team_dataset_release_path / "annotations"


@pytest.fixture
def file_read_write_test(darwin_path: Path, annotations_path: Path, split_path: Path):
>>>>>>> 51570a8c
    # Executed before the test
    annotations_path.mkdir(parents=True)
    split_path.mkdir(parents=True)

    # Useful if the test needs to reuse attrs
    yield

    # Executed after the test
    shutil.rmtree(darwin_path)


@pytest.fixture
def local_config_file(team_slug: str):
    darwin_path = Path.home() / ".darwin"
    backup_darwin_path = Path.home() / ".darwin_backup"
    config_path = darwin_path / "config.yaml"

    # Executed before the test
    if darwin_path.exists():
        shutil.move(str(darwin_path), str(backup_darwin_path))
    darwin_path.mkdir()

    config = Config(config_path)
    config.put(["global", "api_endpoint"], "http://localhost/api")
    config.put(["global", "base_url"], "http://localhost")
    config.put(["teams", team_slug, "api_key"], "mock_api_key")

    # Useful if the test needs to reuse attrs
    yield config

    # Executed after the test
    shutil.rmtree(darwin_path)
    if backup_darwin_path.exists():
        shutil.move(backup_darwin_path, darwin_path)<|MERGE_RESOLUTION|>--- conflicted
+++ resolved
@@ -44,7 +44,6 @@
 
 
 @pytest.fixture
-<<<<<<< HEAD
 def test_datasets_dir(darwin_path: Path):
     test_datasets_dir = darwin_path / "test" / "datasets"
     with ZipFile("./tests/data.zip", "r") as zipObj:
@@ -53,9 +52,6 @@
     return test_datasets_dir
 
 
-@pytest.fixture
-def file_read_write_test(darwin_path: Path, team_slug: str, dataset_name: str):
-=======
 def team_dataset_path(darwin_datasets_path: Path, team_slug: str, dataset_name: str) -> Path:
     return darwin_datasets_path / team_slug / dataset_name
 
@@ -82,7 +78,6 @@
 
 @pytest.fixture
 def file_read_write_test(darwin_path: Path, annotations_path: Path, split_path: Path):
->>>>>>> 51570a8c
     # Executed before the test
     annotations_path.mkdir(parents=True)
     split_path.mkdir(parents=True)
