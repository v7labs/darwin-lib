import platform
from pathlib import Path
from tempfile import NamedTemporaryFile, TemporaryDirectory
from typing import Callable, Dict, List, Optional
from unittest.mock import patch

import numpy as np
import pytest
from numpy.testing import assert_array_equal

try:
    from numpy.typing import NDArray
except ImportError:
    NDArray = Any  # type:ignore
from PIL import Image
from upolygon import draw_polygon

from darwin import datatypes as dt
from darwin.exporter.formats.mask import (
    colours_in_rle,
    export,
    get_or_generate_colour,
    get_palette,
    get_render_mode,
    get_rgb_colours,
    render_polygons,
    render_raster,
    rle_decode,
)


# Tests for get_palette
def test_in_grey_mode_spreads_colors_evenly() -> None:
    palette = get_palette("grey", ["red", "green", "blue"])
    assert palette == {"red": 0, "green": 127, "blue": 255}

    palette = get_palette("grey", ["red", "green", "blue", "yellow"])
    assert palette == {"red": 0, "green": 85, "blue": 170, "yellow": 255}

    palette = get_palette("grey", ["red", "green", "blue", "yellow", "purple"])
    assert palette == {"red": 0, "green": 63, "blue": 127, "yellow": 191, "purple": 255}


def test_in_index_mode_doesnt_spread_colors() -> None:
    palette = get_palette("index", ["red", "green", "blue"])
    assert palette == {"red": 0, "green": 1, "blue": 2}

    palette = get_palette("index", ["red", "green", "blue", "yellow"])
    assert palette == {"red": 0, "green": 1, "blue": 2, "yellow": 3}

    palette = get_palette("index", ["red", "green", "blue", "yellow", "purple"])
    assert palette == {"red": 0, "green": 1, "blue": 2, "yellow": 3, "purple": 4}


def test_in_rgb_mode_spreads_colors() -> None:
    palette = get_palette("rgb", ["red", "green", "blue"])
    assert palette == {"red": 0, "green": 1, "blue": 2}

    palette = get_palette("rgb", ["red", "green", "blue", "yellow"])
    assert palette == {"red": 0, "green": 1, "blue": 2, "yellow": 3}

    palette = get_palette("rgb", ["red", "green", "blue", "yellow", "purple"])
    assert palette == {"red": 0, "green": 1, "blue": 2, "yellow": 3, "purple": 4}


def test_get_palette_raises_value_error_when_num_categories_exceeds_maximum_for_index_mode() -> None:
    with pytest.raises(ValueError, match="maximum number of classes supported: 254."):
        get_palette("index", ["category"] * 255)


def test_get_palette_raises_value_error_when_only_one_category_provided_for_grey_mode() -> None:
    with pytest.raises(
        ValueError, match="only having the '__background__' class is not allowed. Please add more classes."
    ):
        get_palette("grey", ["__background__"])


def test_get_palette_raises_value_error_when_num_categories_exceeds_maximum_for_rgb_mode() -> None:
    with pytest.raises(ValueError, match="maximum number of classes supported: 360."):
        get_palette("rgb", ["category"] * 361)


def test_get_palette_raises_value_error_when_unknown_mode_is_provided() -> None:
    with pytest.raises(ValueError, match="Unknown mode invalid."):
        get_palette("invalid", ["red", "green", "blue"])  # type: ignore


# Tests for get_rgb_colours
@pytest.mark.parametrize(
    "categories, expected_rgb_colours, expected_palette_rgb",
    [
        (
            ["Category1", "Category2", "Category3"],
            [0, 0, 0, 255, 50, 50, 50, 255, 50],
            {
                "Category1": [0, 0, 0],
                "Category2": [255, 50, 50],
                "Category3": [50, 255, 50],
            },
        ),
        (
            ["Category1", "Category2", "Category3", "Category4"],
            [0, 0, 0, 255, 50, 50, 153, 255, 50, 50, 255, 255],
            {
                "Category1": [0, 0, 0],
                "Category2": [255, 50, 50],
                "Category3": [153, 255, 50],
                "Category4": [50, 255, 255],
            },
        ),
        (
            ["Category1", "Category2", "Category3", "Category4", "Category5"],
            [0, 0, 0, 255, 50, 50, 214, 255, 50, 50, 255, 132, 50, 132, 255],
            {
                "Category1": [0, 0, 0],
                "Category2": [255, 50, 50],
                "Category3": [214, 255, 50],
                "Category4": [50, 255, 132],
                "Category5": [50, 132, 255],
            },
        ),
    ],
)
def test_get_rgb_colours(
    categories: dt.MaskTypes.CategoryList,
    expected_rgb_colours: dt.MaskTypes.RgbColors,
    expected_palette_rgb: dt.MaskTypes.RgbPalette,
) -> None:
    rgb_colours, palette_rgb = get_rgb_colours(categories)

    assert len(rgb_colours) == len(expected_rgb_colours)
    assert len(palette_rgb) == len(expected_palette_rgb)

    for i in range(len(expected_rgb_colours)):
        assert rgb_colours[i] == expected_rgb_colours[i]

    for category in categories:
        assert palette_rgb[category] == expected_palette_rgb[category]


# Test for get_or_generate_colour
def test_get_or_generate_colour() -> None:
    colours = {"cat1": 1, "cat2": 2}

    # Test that it returns an existing color
    assert get_or_generate_colour("cat1", colours) == 1

    # Test that it generates a new color for a new category
    assert get_or_generate_colour("cat3", colours) == 3

    # Test that the colors dictionary is updated with the new category
    assert colours == {"cat1": 1, "cat2": 2, "cat3": 3}


# Tests for get_render_mode
@pytest.fixture
def annotations() -> List[dt.Annotation]:
    return [
        dt.Annotation(dt.AnnotationClass("class_1", "raster_layer"), data={"mask": "data", "raster_layer": "raster"}),
        dt.Annotation(dt.AnnotationClass("class_2", "polygon"), data={"path": "data"}),
        dt.Annotation(dt.AnnotationClass("class_2", "polygon"), data={"paths": "data"}),
    ]


def test_get_render_mode_returns_raster_when_given_raster_mask(annotations: List[dt.AnnotationLike]) -> None:
    assert get_render_mode([annotations[0]]) == "raster"


def test_get_render_mode_returns_polygon_when_given_polygon(annotations: List[dt.AnnotationLike]) -> None:
    assert get_render_mode([annotations[1]]) == "polygon"
    assert get_render_mode([annotations[2]]) == "polygon"


def test_get_render_mode_raises_value_error_when_given_both_raster_mask_and_polygon(
    annotations: List[dt.AnnotationLike],
) -> None:
    with pytest.raises(ValueError, match="Cannot have both raster and polygon annotations in the same file"):
        get_render_mode(annotations)


def test_get_render_mode_raises_value_error_when_no_renderable_annotations_found() -> None:
    with pytest.raises(ValueError, match="No renderable annotations found in file, found keys:"):
        get_render_mode([dt.Annotation(dt.AnnotationClass("class_3", "invalid"), data={"line": "data"})])  # type: ignore


# Test colours_in_rle
@pytest.fixture
def colours() -> dt.MaskTypes.ColoursDict:
    return {"mask1": 1, "mask2": 2}


@pytest.fixture
def raster_layer() -> dt.RasterLayer:
    return dt.RasterLayer([], [], mask_annotation_ids_mapping={"uuid1": 3, "uuid2": 4})


@pytest.fixture
def mask_lookup() -> Dict[str, dt.AnnotationMask]:
    return {"uuid1": dt.AnnotationMask("mask3", name="mask3"), "uuid2": dt.AnnotationMask("mask3", name="mask4")}


def test_colours_in_rle_returns_expected_dict(
    colours: dt.MaskTypes.ColoursDict, raster_layer: dt.RasterLayer, mask_lookup: Dict[str, dt.AnnotationMask]
) -> None:
    expected_dict = {"mask1": 1, "mask2": 2, "mask3": 3, "mask4": 4}
    assert colours_in_rle(colours, raster_layer, mask_lookup) == expected_dict


def test_colours_in_rle_raises_value_error_when_mask_not_in_lookup(
    colours: dt.MaskTypes.ColoursDict, raster_layer: dt.RasterLayer, mask_lookup: Dict[str, dt.AnnotationMask]
) -> None:
    with pytest.raises(ValueError):
        colours_in_rle(
            colours,
            raster_layer,
            {
                "uuid9": dt.AnnotationMask("9", name="mask9"),
                "uuid10": dt.AnnotationMask("10", name="mask10"),
                "uuid11": dt.AnnotationMask("11", name="mask11"),
            },
        )


# Test RLE decoder
def test_rle_decoder() -> None:
    predication = [1, 2, 3, 4, 5, 6]
    expectation = [1, 1, 3, 3, 3, 3, 5, 5, 5, 5, 5, 5]

    assert rle_decode(predication) == expectation

    odd_number_of_integers = [1, 2, 3, 4, 5, 6, 7]
    with pytest.raises(ValueError):
        rle_decode(odd_number_of_integers)


def test_beyond_bb_window() -> None:
    mask = np.zeros((5,5), dtype=np.uint8)
    colours: dt.MaskTypes.ColoursDict = {}
    categories: dt.MaskTypes.CategoryList = ["__background__"]
    annotations: List[dt.AnnotationLike] = [
        dt.Annotation(
            dt.AnnotationClass("cat1", "polygon"),
            {"path": [{"x": -1, "y": -1},{"x": -1, "y": 1},{"x": 1, "y": 1},{"x": 1, "y": -1},{"x": -1, "y": -1}], "bounding_box": {"x": -1, "y": -1, "w": 2, "h": 2}},
        )
    ]
    annotation_file = dt.AnnotationFile(
        Path("testfile"),
        "testfile",
        set([a.annotation_class for a in annotations]),
        annotations,
    )
    height, width = 5, 5
    errors, new_mask, new_categories, new_colours = render_polygons(
        mask, colours, categories, annotations, annotation_file, height, width
    )
    
    expected = np.array([[1, 1, 0, 0, 0],
       [1, 1, 0, 0, 0],
       [0, 0, 0, 0, 0],
       [0, 0, 0, 0, 0],
       [0, 0, 0, 0, 0]], dtype=np.uint8)
    assert np.array_equal(new_mask, expected)
    assert not errors
    
# Test render_polygons
def test_render_polygons() -> None:
    # Create some mock data for testing
    mask = np.zeros((100, 100), dtype=np.uint8)
    colours: dt.MaskTypes.ColoursDict = {}
    categories: dt.MaskTypes.CategoryList = ["__background__"]
<<<<<<< HEAD
    base_bb = {"x": 0, "y": 0, "w": 1, "h": 1}
=======
>>>>>>> 79b33c3c
    annotations: List[dt.AnnotationLike] = [
        dt.Annotation(
            dt.AnnotationClass("cat1", "polygon"),
            {"path": [{"x": 10, "y": 10}, {"x": 20, "y": 10}, {"x": 20, "y": 20}, {"x": 10, "y": 20}], "bounding_box": base_bb},
        ),
        dt.Annotation(
            dt.AnnotationClass("cat2", "polygon"),
            {"path": [{"x": 30, "y": 30}, {"x": 40, "y": 30}, {"x": 40, "y": 40}, {"x": 30, "y": 40}], "bounding_box": base_bb},
        ),
        dt.Annotation(
            dt.AnnotationClass("cat1", "polygon"),
            {"path": [{"x": 50, "y": 50}, {"x": 60, "y": 50}, {"x": 60, "y": 60}, {"x": 50, "y": 60}], "bounding_box": base_bb},
        ),
        dt.Annotation(
            dt.AnnotationClass("cat1", "polygon"),
            {"path": [{"x": 10, "y": 80}, {"x": 20, "y": 80}, {"x": 20, "y": 60}], "bounding_box": base_bb},
        ),
        dt.Annotation(
            dt.AnnotationClass("cat3", "complex_polygon"),
            {
                "paths": [
                    [{"x": 70, "y": 70}, {"x": 80, "y": 70}, {"x": 80, "y": 80}, {"x": 70, "y": 80}],
                    [{"x": 75, "y": 75}, {"x": 75, "y": 78}, {"x": 78, "y": 78}],
                ], "bounding_box": base_bb
            },
        ),
    ]
    annotation_file = dt.AnnotationFile(
        Path("testfile"),
        "testfile",
        set([a.annotation_class for a in annotations]),
        annotations,
    )
    height = 100
    width = 100

    # Call the function with the mock data
    errors, new_mask, new_categories, new_colours = render_polygons(
        mask, colours, categories, annotations, annotation_file, height, width
    )

    assert not errors

    # Check that the mask was modified in place
    assert_array_equal(mask, new_mask)  # type: ignore

    # Check that the categories and colours were updated correctly
    assert new_categories == ["__background__", "cat1", "cat2", "cat3"]
    assert new_colours == {"cat1": 1, "cat2": 2, "cat3": 3}

    # Check that the polygons were drawn correctly

    this_file_dir = Path(__file__).parent
    expected_data_path = (this_file_dir / ".." / ".." / "data").resolve()
    expected_mask: NDArray = np.array(np.fromfile(expected_data_path / "expected_mask.bin", dtype=np.uint8)).reshape(  # type: ignore
        (100, 100)
    )

    assert_array_equal(new_mask, expected_mask)  # type: ignore


# Test render_raster
def test_render_raster() -> None:
    rle_code: List[int] = [
        int(c)
        for c in "1212213111132231132123132221223231113221112111233221121231311132313311221123131313131331113221311322333312233113311333132133212131122313313223111221323331221233312221221233133232232211321321311321133113123232322233222331223321121121113133313113232323122131123322122233311131213132123232322221113131331212212322133121231221213113231322121332222121232133222321311213312332321321212321222121113223321113311333313222232213123121221132332113321132133121221212131123113233313112322332112312113112321222331332121311132312221331312222211113232131112123331121311213113321121223323323232211323113333333321323332312332232332223332123213211332131112121131112233321131112121233131331133223211131333223123121322221332333311213331231122133311131211132231233111322123331223311231323121233233231222331331211322123213112211211231222323113331211113311331332221331131311112213322313322233213122133112313311322133223123221211113333222311222311133331312113322321312312122321133111133233313321221323231331223131321213332123331232123323313332232211312211133221113122322332131212112312121211113122221222131112333322323222312232311312321132212113311111131111113123133323333331212133312312122331212323223311121332232133212333212213132121321232211212233333313311332321231111333122133321211131312221113331112112121122212122322132213113123222231212331312233312113213233233312323211133132131133122311122321132233112313212312122332331312131213213223233222213112312111221131111232223123322133322111221323233333331313221222233322233221213131212322121112323312312321111333132323113331132312232231322232332223223211331322222231122211111311323221331111112123231131212131231112322322321333112331223111311311113123233223123311321322313231222311112113131133111233212121322212131221231222331233222212333312222223313232111111121113132221223332121222311121312322313221211131323111112233231131123111131122321312212112313221131221321221212331333232323132131131211223322221312331122123131332322322321212232232112321112313313322231122222331222323221113211121121322211223212133111332111112133213213323112112232223222333223312312123211122223333332321112322311132311113133233332132322332113121223323313232331211121333111123132321322331132131211331322222212113213321322111233311212131121322231132313221112122113213313312121331322131131112113311112232212222232112222213213111231231311111333233113122321113133323113231112121211113231232313233233333221333333311221131223111213122213112332311331211211113231212132322133211212121211312333331332322211213331311312223233212223312112121311323232122333221232213323122322122313332121212313221332233211222113222232223212233211313311132313212213312112111121332231231131232321313122332311312232321121233332131122131113212331223211322333232221321311133332231312122311321322222132232323123311133133122332313122231131111323133331233221121111111331122323111133331112323122123113213122332122222113113321132222312223131323123323222131323321231211312222213131333123132333133321323131231212311133222232133321333111212231331133131312333231333213321321212311123131232211123212123231122122321111132323321113131331233321323122232313311332111112321211232132112313132322111313121112231312333131212221322122123331322123212121333311111332312222132321333133323211113321113111333232333312231212123232322223122332233133222211112113121322113231212323322132331111133231131312223212123222121121323212123232221331113112321322212323323331231311321233331331331221322323231221313111132121331123221131211112211212323221322113323112333213323232333313321232123332231232223323331133222232122222112112123323212131133121331233311222121112231313111332322112122232133122111323123133123112233323121113133223132223333333332332211331321111212323212121113232313322123131321312132113321323233311123222121333232322321121332322133323123332322112111131233212111131122113332133222113221122222133112333123121322323331232113133322312222233113223312123112332211132322213313231313133111321113321131222122331311331312131322111323111113123322112122312223333113133112322231323123213231231312323311331112111122212312312131332333223221112222311232131333211232323233112221123111132232332111321313323231312212113232331212211232121213233221211231312132131312231222122131213233321211132312311321323211323223311323223311313313131311121312122322121211123113231123212133231322122321232221131212311323221323233332122133213111311122133323312122123112332332313132322313233312233322221111133212112231333222221233312311223211311331213121133231212233211132122331332223222322223122233232112211233123312222231131232232113113221212333133131311332313321321331122232221322123233323211232323212312211312132321321123123333131132332331133131122132332112333123323232211122232213333112232223312332112222223313132122212131233322131113132322312233113232311231323211332231233223312233221232323332311133322322112133122133211312233321123232212332132222213333233212213313133333223232333121322212321213321333212321213223323133113213131222232233212322331232331231223222331112111322312222113133112321231331213121211122332232322133321123133111312132133122132111322312232332213322233121121331312221121213231222131223231113311321331123333122111211332231312313321213221331223123323112112222232132132123212112221212122313311322122232223112331233111131221321121132333221323323123123332133311223123121231222322231121122211121111132121222322311323231212322211211133111221313122133332132323321211112121331113322232231323133323121221111111323233213232212312331133123323133132331112213122111313222312333332333111212123311323231132222332333323233132133213223131133332221223212112323121221212331131322223232123132323232131111312233221122112122213112232321312132112323221322111332232123132312231111232132221121221212222323311232223123111123233322211121111221223222223331213132123321212222212113212121132233312332132131311231311232233322323312221211211122121323131121323221313122232131121313312123321212311213131133223332131122213331311333221312323232223223331113331233312112112111111233321231133121122123132222312121211322333213233313222123123113332331131223231332232123312232132222233223312233322331231232112323321312132211133311321313132221312113212333322132313321132313111213122313132111321222333333322211322122312233111323123121333321222311332223311232212222132312231313131132223133113312312311322321311113131233333213321312223322213132213222113221221221213231312321313223323233122311323121212113311321221221313131113211222332213213133123311213323122223313321313132313322211123123221223312113311211112123223313321322323233212121213121113132323113233332233211132112121212221313332311332123211231211321331233131133311221213311121323311111313112213232312312212311112333113331333121123123313111323331121213323323223111221331211211131111331233233122223321112123321231212321232221122122333313223211222333113212111221121113221221111133323111323121211311132113121221233322312232221333333212111131233321122312213311233332321123131321113221131323223323312113133231311132221113112132132113123232132321112232213222221213122123133212321222131132131123133133122232323122233213123311131121213221311222311332211113312211221212131112113312132233231222121213132323121212232321112333221333311231311223322321111232232112323233233322213213123111111122313212232113331233111311311131122212311131121133122112222331212332321312133333131313313223231123232213322131211233212112332331123132232132132222211123122111213232332223212213223112111332221121113211111113111311133322213132223312232113321132221232221123131311231313113122111211122122322333231121113131323113232122113232111121213222311131231112122113333123321322223233323212322331233332112132333111211112212322313312132211231122222113322133323132311212332231211312333123121132122233212312123311111311331222131123323111122321112213212111322121131111123312332122211213133211312211132223212323133121212323113322131123212322233231323122113322213222332332133212313313312211213232131222311132321332232223212112222212113212211131223323332212322323222233332311322132113322231333231333121122312122313322113221212221231333133112133222112113111332113331122312123331332131113111213333122331111332122313123231331221223131131233132113122312212212321121222121123113333131123321232313113212313111322322133221333223221333213212333312233212231113331111133212312311111122232322233231332313223113331233112223123313123221113211213331331221121222323111213322231232133333233332132223133121323213122232312333323221322211121331122312123223122132122232233322322231112223333113213113112322213212132112122212121233121212123332321312322211222222321122231222312312231213213123132232333213113213323313311123133322312231231123232213133222221233212111111221313332113131333223223222132132333213221131132131323132233323221331132221111222211322321223213132221311323332132223223212323313221222232211311222321223321333331323221232133121321213121111113212112211331132122321333322232211321313113311221133312322212211111222133233322332123111113212112233133111331121322223223231212133223333332211231232331331212132133323222133133131322123323232221122123133331113222132133333211131133112211333323112121233311323112222331311212113111232113221213122333133213231333111213223222133113321112122322211131322212112211323333323332213331112132121132123231112223131222313331331313232232322213311113223331122232121311221121231131323321211133212332112121332223211321311312232111123322113121323333212222213111333311133322221311112333313222222231311331223113323212312211211323223113211223323113113131331213132313323231322313123111221221131123121221211112133112131332331211113313322322321322132111312331311131132313123312231111333133211122233212232311223131332213133223331232113122112122221231232221112332221223312223322332221223211222223332112311312313331122221211211132322231312331311222322132331233133113323133322331322221223331332211233222332113313233332123121112211121131131321222233223312233312122213133232123321232333232233213331123132313113221133322233213123113131212321213113322323133231321211323311123232312132311212322122233121"
    ]
    mask = np.zeros((100, 100), dtype=np.uint8)
    colours: dt.MaskTypes.ColoursDict = dict()
    categories: dt.MaskTypes.CategoryList = []
    annotations: List[dt.AnnotationLike] = [
        dt.Annotation(
            dt.AnnotationClass("mask1", "mask"),
            {"id": "mask1", "name": "mask1", "slot_names": ["slot1"], "mask": {"sparse_rle": None}},
            [],
            ["slot1"],
        ),
        dt.Annotation(
            dt.AnnotationClass("mask2", "mask"),
            {"id": "mask2", "name": "mask2", "slot_names": ["slot1"], "mask": {"sparse_rle": None}},
            [],
            ["slot1"],
        ),
        dt.Annotation(
            dt.AnnotationClass("mask3", "mask"),
            {"id": "mask3", "name": "mask3", "slot_names": ["slot1"], "mask": {"sparse_rle": None}},
            [],
            ["slot1"],
        ),
        dt.Annotation(
            dt.AnnotationClass("raster", "raster_layer"),
            {
                "id": "raster",
                "name": "__raster_layer__",
                "slot_names": ["slot1"],
                "raster_layer": {
                    "dense_rle": "my_rle_data",
                    "decoded": rle_code,
                    "mask_annotation_ids_mapping": {"mask1": 0, "mask2": 1, "mask3": 2},
                    "total_pixels": 10000,
                },
            },
            slot_names=["slot1"],
        ),
    ]
    annotation_file = dt.AnnotationFile(
        Path("path"),
        annotations=annotations,
        annotation_classes=set([c.annotation_class for c in annotations]),
        filename="test.txt",
    )

    with patch("darwin.exporter.formats.mask.rle_decode") as mock_rle_decode, patch(
        "darwin.exporter.formats.mask.colours_in_rle"
    ) as mock_colours_in_rle:
        mock_rle_decode.return_value = rle_code
        mock_colours_in_rle.return_value = {"mask1": 1, "mask2": 2, "mask3": 3}

        errors, result_mask, result_categories, result_colours = render_raster(
            mask, colours, categories, annotations, annotation_file, 100, 100
        )

        assert not errors

        assert result_mask.shape == (100, 100)
        assert not np.all(result_mask == 0)

        expected_ones, expected_twos, expected_threes = (
            len([x for x in rle_code if x == 1]),
            len([x for x in rle_code if x == 2]),
            len([x for x in rle_code if x == 3]),
        )
        assert np.sum(result_mask == 1) == expected_ones
        assert np.sum(result_mask == 2) == expected_twos
        assert np.sum(result_mask == 3) == expected_threes
        # If we get this far, mask is either the same, or has coincidentally similar counts

        assert_array_equal(result_mask, np.array(rle_code, dtype=np.uint8).reshape((100, 100)))  # type: ignore

        assert result_categories == ["mask1", "mask2", "mask3"]
        assert result_colours == {"mask1": 1, "mask2": 2, "mask3": 3}


# Test the export function
RED = [255, 0, 0]
GREEN = [0, 255, 0]
BLUE = [0, 0, 255]
BLACK = [0, 0, 0]
colours_for_test: Callable[[], dt.MaskTypes.RgbColors] = lambda: [*BLACK, *RED, *GREEN, *BLUE]
colour_list_for_test: Callable[[], dt.MaskTypes.ColoursDict] = lambda: {"mask1": 0, "mask2": 1, "mask3": 2}
data_path = (Path(__file__).parent / ".." / ".." / "data").resolve()


def polygon_shape() -> NDArray:
    return np.fromfile(data_path / "expected_mask.bin", dtype=np.uint8).reshape((100, 100))  # type: ignore


def raster_shape() -> NDArray:
    return np.array(np.repeat([0, 1, 2, 3], 25), dtype=np.uint8).reshape(10, 10)  # type: ignore


@pytest.mark.parametrize(
    "colour_mode, render_mode, renderer_output, expected_mask_file, expected_csv_file",
    [
        (
            "rgb",
            "raster",
            (
                [],
                raster_shape(),
                ["class1", "class2", "class3"],
                {"class1": 1, "class2": 2, "class3": 3},
            ),
            data_path / "expected_image_rgb.png",
            data_path / "expected_classes_rgb.csv",
        ),
        (
            "grey",
            "raster",
            (
                [],
                raster_shape(),
                ["class1", "class2", "class3"],
                {"class1": 1, "class2": 2, "class3": 3},
            ),
            data_path / "expected_image_grey.png",
            data_path / "expected_classes_grey.csv",
        ),
        (
            "index",
            "raster",
            (
                [],
                raster_shape(),
                ["class1", "class2", "class3"],
                {"class1": 1, "class2": 2, "class3": 3},
            ),
            data_path / "expected_image_index.png",
            data_path / "expected_classes_index.csv",
        ),
        (
            "rgb",
            "polygon",
            (
                [],
                polygon_shape(),
                ["class1", "class2", "class3"],
                {"class1": 1, "class2": 2, "class3": 3},
            ),
            data_path / "expected_polygons_image_rgb.png",
            data_path / "expected_classes_rgb.csv",
        ),
        (
            "grey",
            "polygon",
            (
                [],
                polygon_shape(),
                ["class1", "class2", "class3"],
                {"class1": 1, "class2": 2, "class3": 3},
            ),
            data_path / "expected_polygons_image_grey.png",
            data_path / "expected_classes_grey.csv",
        ),
        (
            "index",
            "polygon",
            (
                [],
                polygon_shape(),
                ["class1", "class2", "class3"],
                {"class1": 1, "class2": 2, "class3": 3},
            ),
            data_path / "expected_polygons_image_index.png",
            data_path / "expected_classes_index.csv",
        ),
    ],
)
def test_export(
    colour_mode: dt.MaskTypes.Mode,
    render_mode: dt.MaskTypes.TypeOfRender,
    renderer_output: dt.MaskTypes.RendererReturn,
    expected_mask_file: Optional[Path],
    expected_csv_file: Optional[Path],
) -> None:
    with TemporaryDirectory() as output_dir, patch(
        "darwin.exporter.formats.mask.get_render_mode"
    ) as mock_get_render_mode, patch("darwin.exporter.formats.mask.render_raster") as mock_render_raster, patch(
        "darwin.exporter.formats.mask.render_polygons"
    ) as mock_render_polygons, patch(
        "darwin.exporter.formats.mask.get_palette"
    ) as mock_get_palette, patch(
        "darwin.exporter.formats.mask.get_rgb_colours"
    ) as mock_get_rgb_colours:
        height, width = renderer_output[1].shape

        annotation_files = [
            dt.AnnotationFile(
                Path("test"), "test", annotation_classes=set(), annotations=[], image_height=height, image_width=width
            )
        ]

        mock_get_render_mode.return_value = render_mode

        if colour_mode == "rgb":
            mock_get_rgb_colours.return_value = (
                colours_for_test(),
                {"__background": [0, 0, 0], "class1": [255, 0, 0], "class2": [0, 255, 0], "class3": [0, 0, 255]},
            )

        if colour_mode == "rgb" or colour_mode == "index":
            mock_get_palette.return_value = {
                "__background__": 0,
                "class1": 1,
                "class2": 2,
                "class3": 3,
            }
        else:
            mock_get_palette.return_value = {
                "__background__": 0,
                "class1": 85,
                "class2": 170,
                "class3": 255,
            }

        if render_mode == "raster":
            # Raster run
            mock_render_raster.return_value = renderer_output
        else:
            mock_get_render_mode.return_value = "polygon"
            mock_render_polygons.return_value = renderer_output

        export(annotation_files, Path(output_dir), colour_mode)

        """
        Assertions based on function calls
        """

        # The things always called
        assert mock_get_render_mode.called
        assert mock_get_palette.called

        if render_mode == "raster":
            # The things called only for raster
            assert mock_render_raster.called
            assert not mock_render_polygons.called

        else:
            # The things called only for polygon
            assert mock_render_polygons.called
            assert not mock_render_raster.called

        """
        Assertions based on output files
        """
        # CSV File
        if expected_csv_file and not platform.system() == "Windows":
            test_csv_path = Path(output_dir) / "class_mapping.csv"
            assert expected_csv_file.exists()
            assert test_csv_path.exists()

            with expected_csv_file.open("r") as expected_csv, test_csv_path.open("r") as test_output_csv:
                assert expected_csv.read() == test_output_csv.read()

        # PNG File
        if expected_mask_file and not platform.system() == "Windows":
            test_png_path = Path(output_dir) / "masks" / "test.png"
            assert expected_mask_file.exists()
            assert test_png_path.exists()

            expected = Image.open(expected_mask_file).convert("RGB")
            test_output = Image.open(test_png_path).convert("RGB")

            assert expected.width == test_output.width
            assert expected.height == test_output.height
            assert expected.mode == test_output.mode

            for x in range(expected.width):
                for y in range(expected.height):
                    assert expected.getpixel((x, y)) == test_output.getpixel((x, y)), f"Pixel {x},{y} is different"


if __name__ == "__main__":
    pytest.main()<|MERGE_RESOLUTION|>--- conflicted
+++ resolved
@@ -268,10 +268,8 @@
     mask = np.zeros((100, 100), dtype=np.uint8)
     colours: dt.MaskTypes.ColoursDict = {}
     categories: dt.MaskTypes.CategoryList = ["__background__"]
-<<<<<<< HEAD
+      
     base_bb = {"x": 0, "y": 0, "w": 1, "h": 1}
-=======
->>>>>>> 79b33c3c
     annotations: List[dt.AnnotationLike] = [
         dt.Annotation(
             dt.AnnotationClass("cat1", "polygon"),
