--- conflicted
+++ resolved
@@ -14,27 +14,18 @@
 )
 import pytest
 from darwin import datatypes as dt
-from darwin.future.data_objects.properties import (
-    FullProperty,
-    PropertyGranularity,
-    PropertyValue,
-)
 from darwin.importer import get_importer
 from darwin.importer.importer import (
     _assign_item_properties_to_dataset,
     _build_attribute_lookup,
     _build_main_annotations_lookup_table,
-<<<<<<< HEAD
     _create_update_item_properties,
-=======
     _display_slot_warnings_and_errors,
->>>>>>> b1f3e213
     _find_and_parse,
     _get_annotation_format,
     _get_remote_files,
     _get_slot_names,
     _import_annotations,
-    _import_properties,
     _is_skeleton_class,
     _overwrite_warning,
     _parse_empty_masks,
@@ -46,7 +37,6 @@
 
 
 @pytest.fixture
-<<<<<<< HEAD
 def mock_client():
     client = Mock()
     client.default_team = "test_team"
@@ -83,7 +73,8 @@
         {"name": "prop2", "value": "2"},
         {"name": "prop2", "value": "3"},
     ]
-=======
+
+
 def setup_data(request, multiple_annotations=False):
     granularity = request.param
     client = Mock()
@@ -150,7 +141,6 @@
             )
         )
     return client, team_slug, annotation_class_ids_map, annotations
->>>>>>> b1f3e213
 
 
 def root_path(x: str) -> str:
@@ -1047,7 +1037,6 @@
         assert result is False
 
 
-<<<<<<< HEAD
 class TestImportItemLevelProperties:
     def test_import_properties_creates_missing_item_level_properties_from_annotations_no_manifest(
         self,
@@ -1942,7 +1931,8 @@
         assert mock_dataset.dataset_id in updated_prop2.dataset_ids
         assert 456 in updated_prop2.dataset_ids
         assert 123456 in updated_prop2.dataset_ids
-=======
+
+
 def test__get_annotation_format():
     assert _get_annotation_format(get_importer("coco")) == "coco"
     assert _get_annotation_format(get_importer("csv_tags_video")) == "csv_tags_video"
@@ -3006,5 +2996,4 @@
     console.print.assert_called()
     assert (
         console.print.call_count == 3
-    )  # One for the warning message, two for the file details
->>>>>>> b1f3e213
+    )  # One for the warning message, two for the file details