[build-system]
requires = ["poetry-core"]
build-backend = "poetry.core.masonry.api"

[tool.poetry]
name = "darwin-py"
version = "0.8.55"
description = "Library and command line interface for darwin.v7labs.com"
homepage = "https://docs.v7labs.com/reference/getting-started-2"
documentation = "https://darwin-py-sdk.v7labs.com/index.html"
repository = "https://github.com/v7labs/darwin-py"
authors = ["V7 <info@v7labs.com>"]
readme = "README.md"
license = "MIT"
keywords = []
classifiers = [
    "Programming Language :: Python :: 3",
    "License :: OSI Approved :: MIT License",
]
[[tool.poetry.packages]]
include = "darwin"

[tool.isort]
profile = "black"

[tool.mypy]
plugins = ["pydantic.mypy"]
follow_imports = "silent"
warn_redundant_casts = true
warn_unused_ignores = true
check_untyped_defs = true
no_implicit_reexport = true
ignore_missing_imports = true
disallow_any_unimported = true
disallow_any_expr = false
disallow_any_decorated = false
disallow_any_explicit = true
disallow_subclassing_any = true
python_version = "3.10"
disallow_untyped_calls = true
disallow_untyped_defs = true
disallow_incomplete_defs = true
disallow_untyped_decorators = true
no_implicit_optional = true
warn_return_any = false
warn_unreachable = true
pretty = true
implicit_reexport = true

[tool.pydantic-mypy]
init_forbid_extra = true
init_typed = true
warn_required_dynamic_aliases = true
warn_untyped_fields = true

[tool.ruff]
select = ["E", "F", "C"]
ignore = ["E203", "E402", "E501"]
line-length = 88

[tool.flake8]
max-line-length = 88
ignore = ["E203", "W503", "E402"]

[tool.black]
line-length = 88

[tool.poetry.dependencies]
python = ">=3.8.0,<3.12"
argcomplete = "^2.0.0"
humanize = "^4.4.0"
pillow = "^10.1.0"
requests = "^2.28.1"
rich = "^13.0.1"
upolygon = "0.1.10"
jsonschema = ">=4.0.0"
deprecation = "^2.1.0"
pydantic = "^2.0.0"
orjson = "^3.8.5"
numpy = "*"
toml = "^0.10.2"
types-requests = "^2.28.11.8"
tqdm = "^4.64.1"
types-pyyaml = "^6.0.12.9"
pyyaml = "^6.0.1"
json-stream = "^2.3.2"
aiohttp = { extras = ["speedups"], version = "^3.8.6" }
pytest-asyncio = "^0.21.1"

[tool.poetry.extras]
dev = [
    "black",
    "isort",
    "flake8",
    "mypy",
    "debugpy",
    "responses",
    "pytest",
    "flake8-pyproject",
    "pytest-rerunfailures",
    "ruff",
    "validate-pyproject",
<<<<<<< HEAD
    "aioresponses",
]
test = ["responses", "pytest", "flake8-pyproject", "aioresponses"]
=======
]
test = ["responses", "pytest", "flake8-pyproject"]
>>>>>>> ad3da18c
ml = ["torch", "torchvision", "scikit-learn", "albumentations"]
medical = ["nibabel", "connected-components-3d"]
ocv = ["opencv-python-headless"]

[tool.poetry.scripts]
darwin = "darwin.cli:main"

[tool.ruff.per-file-ignores]
"__init__.py" = ["E402", "F401"]
"**/{tests,docs,tools}/*" = ["E402", "F403"]
<<<<<<< HEAD

[tool.poetry.dependencies.dataclasses]
markers = "python_version < \"3.7\""
version = "^0.8"
=======
>>>>>>> ad3da18c

[tool.poetry.dependencies.nibabel]
version = "^5.0.0"
python = ">=3.8.1"
optional = true

[tool.poetry.dependencies.connected-components-3d]
version = "^3.10.3"
optional = true

[tool.poetry.dependencies.scikit-learn]
version = "^1.2.0"
python = ">=3.8.1,<3.12"
optional = true

[tool.poetry.dependencies.albumentations]
version = "^1.3.1"
python = ">=3.8"
optional = true

[tool.poetry.dependencies.torch]
version = "^2.0.0"
optional = true

[tool.poetry.dependencies.torchvision]
version = "^0.15.0"
optional = true

[tool.poetry.dependencies.black]
version = "^22.12.0"
optional = true

[tool.poetry.dependencies.isort]
version = "^5.11.4"
optional = true

[tool.poetry.dependencies.mypy]
version = "^1.5"
optional = true
python = ">=3.8"

[tool.poetry.dependencies.responses]
version = "^0.22.0"
optional = true

[tool.poetry.dependencies.pytest]
version = "^7.2.1"
optional = true

[tool.poetry.dependencies.debugpy]
version = "1.6.7"
optional = true

[tool.poetry.dependencies.mpire]
version = "^2.7.0"

[tool.poetry.dependencies.python-dotenv]
version = "^1.0.0"
python = ">3.8"

[tool.poetry.dependencies.opencv-python-headless]
version = "^4.8.0.76"
optional = true

[tool.poetry.dependencies.pytest-rerunfailures]
version = "^12.0"
optional = true

[tool.poetry.dependencies.ruff]
version = "^0.0.292"
optional = true

[tool.poetry.dependencies.validate-pyproject]
version = "^0.15"
optional = true<|MERGE_RESOLUTION|>--- conflicted
+++ resolved
@@ -100,14 +100,9 @@
     "pytest-rerunfailures",
     "ruff",
     "validate-pyproject",
-<<<<<<< HEAD
     "aioresponses",
 ]
 test = ["responses", "pytest", "flake8-pyproject", "aioresponses"]
-=======
-]
-test = ["responses", "pytest", "flake8-pyproject"]
->>>>>>> ad3da18c
 ml = ["torch", "torchvision", "scikit-learn", "albumentations"]
 medical = ["nibabel", "connected-components-3d"]
 ocv = ["opencv-python-headless"]
@@ -118,13 +113,6 @@
 [tool.ruff.per-file-ignores]
 "__init__.py" = ["E402", "F401"]
 "**/{tests,docs,tools}/*" = ["E402", "F403"]
-<<<<<<< HEAD
-
-[tool.poetry.dependencies.dataclasses]
-markers = "python_version < \"3.7\""
-version = "^0.8"
-=======
->>>>>>> ad3da18c
 
 [tool.poetry.dependencies.nibabel]
 version = "^5.0.0"
