--- conflicted
+++ resolved
@@ -1,5 +1,5 @@
 [build-system]
-requires = [ "poetry-core",]
+requires = ["poetry-core"]
 build-backend = "poetry.core.masonry.api"
 
 [tool.poetry]
@@ -9,11 +9,14 @@
 homepage = "https://docs.v7labs.com/reference/getting-started-2"
 documentation = "https://darwin-py-sdk.v7labs.com/index.html"
 repository = "https://github.com/v7labs/darwin-py"
-authors = [ "V7 <info@v7labs.com>",]
+authors = ["V7 <info@v7labs.com>"]
 readme = "README.md"
 license = "MIT"
 keywords = []
-classifiers = [ "Programming Language :: Python :: 3", "License :: OSI Approved :: MIT License",]
+classifiers = [
+    "Programming Language :: Python :: 3",
+    "License :: OSI Approved :: MIT License",
+]
 [[tool.poetry.packages]]
 include = "darwin"
 
@@ -21,7 +24,7 @@
 profile = "black"
 
 [tool.mypy]
-plugins = [ "pydantic.mypy",]
+plugins = ["pydantic.mypy"]
 follow_imports = "silent"
 warn_redundant_casts = true
 warn_unused_ignores = true
@@ -51,13 +54,13 @@
 warn_untyped_fields = true
 
 [tool.ruff]
-select = [ "E", "F", "C",]
-ignore = [ "E203", "E402", "E501",]
+select = ["E", "F", "C"]
+ignore = ["E203", "E402", "E501"]
 line-length = 88
 
 [tool.flake8]
 max-line-length = 88
-ignore = [ "E203", "W503", "E402",]
+ignore = ["E203", "W503", "E402"]
 
 [tool.black]
 line-length = 88
@@ -81,7 +84,6 @@
 types-pyyaml = "^6.0.12.9"
 pyyaml = "^6.0.1"
 json-stream = "^2.3.2"
-<<<<<<< HEAD
 aiohttp = { extras = ["speedups"], version = "^3.8.6" }
 
 [tool.poetry.extras]
@@ -103,22 +105,13 @@
 ml = ["torch", "torchvision", "scikit-learn", "albumentations"]
 medical = ["nibabel", "connected-components-3d"]
 ocv = ["opencv-python-headless"]
-=======
-
-[tool.poetry.extras]
-dev = [ "black", "isort", "flake8", "mypy", "debugpy", "responses", "pytest", "flake8-pyproject", "pytest-rerunfailures", "ruff", "validate-pyproject",]
-test = [ "responses", "pytest", "flake8-pyproject",]
-ml = [ "torch", "torchvision", "scikit-learn", "albumentations",]
-medical = [ "nibabel", "connected-components-3d",]
-ocv = [ "opencv-python-headless",]
->>>>>>> 31f11744
 
 [tool.poetry.scripts]
 darwin = "darwin.cli:main"
 
 [tool.ruff.per-file-ignores]
-"__init__.py" = [ "E402", "F401",]
-"**/{tests,docs,tools}/*" = [ "E402", "F403",]
+"__init__.py" = ["E402", "F401"]
+"**/{tests,docs,tools}/*" = ["E402", "F403"]
 
 [tool.poetry.dependencies.dataclasses]
 markers = "python_version < \"3.7\""
