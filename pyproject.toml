--- conflicted
+++ resolved
@@ -91,10 +91,7 @@
 mpire = { version = "^2.7.0" }
 tqdm = "^4.64.1"
 types-pyyaml = "^6.0.12.9"
-<<<<<<< HEAD
-=======
 opencv-python-headless = { version = "^4.8.0.76", optional = true }
->>>>>>> 20a3d387
 pyyaml = "^6.0.1"
 
 [tool.poetry.extras]
