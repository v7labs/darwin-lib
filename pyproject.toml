--- conflicted
+++ resolved
@@ -106,24 +106,9 @@
 ruff = "^0.0.287"
 
 [tool.poetry.extras]
-<<<<<<< HEAD
 dev = ["black", "isort", "mypy", "debugpy", "responses", "pytest", "ruff"]
 test = ["responses", "pytest", "ruff"]
-ml = ["torch", "torchvision", "scikit-learn"]
-=======
-dev = [
-    "black",
-    "isort",
-    "flake8",
-    "mypy",
-    "debugpy",
-    "responses",
-    "pytest",
-    "flake8-pyproject",
-]
-test = ["responses", "pytest", "flake8-pyproject"]
 ml = ["torch", "torchvision", "scikit-learn", "albumentations"]
->>>>>>> e89c93f7
 medical = ["nibabel", "connected-components-3d"]
 ocv = ["opencv-python-headless"]
 
