name: Documentation

on:
  push:
    branches: ['master']
  workflow_dispatch:

jobs:
  generate-docs:
    runs-on: ubuntu-latest
    strategy:
      matrix:
<<<<<<< HEAD
        python-version: [3.7, 3.8, 3.9, "3.10"]
=======
        python-version: [3.7, 3.8, 3.9, 3.10]
>>>>>>> bf8ab3e9

    steps:
      - uses: actions/checkout@v2
      - name: Set up Python ${{ matrix.python-version }}
        uses: actions/setup-python@v2
        with:
          python-version: ${{ matrix.python-version }}
      - name: Install dependencies
        run: |
          python -m pip install --upgrade pip
          pip install setuptools wheel
          pip install --editable ".[test,medical]"
          pip install torch torchvision
          pip install -U sphinx
          # Locking mistune version so m2r works. More info on issue:
          # https://github.com/miyakogi/m2r/issues/66
          pip install mistune==0.8.4
          pip install m2r
          pip install sphinx_rtd_theme
      - name: Parse README
        run: |
          rm -f README.rst
          m2r README.md
          mv README.rst source/
      - name: Generate new docs
        env: 
          PYTHONPATH: "."
        run: |
          rm -rf docs/* 
          sphinx-apidoc -f -o source darwin   
          sphinx-build -b html source/ docs/ -W
      - name: Setup access to AWS
        uses: aws-actions/configure-aws-credentials@v1
        with:
          aws-access-key-id: ${{ secrets.AWS_ACCESS_KEY_ID }}
          aws-secret-access-key: ${{ secrets.AWS_SECRET_ACCESS_KEY }}
          aws-region: eu-west-1
      - name: Upload docs to S3
        run: aws s3 cp docs/ s3://darwin-py-sdk.v7labs.com/ --recursive<|MERGE_RESOLUTION|>--- conflicted
+++ resolved
@@ -10,12 +10,7 @@
     runs-on: ubuntu-latest
     strategy:
       matrix:
-<<<<<<< HEAD
         python-version: [3.7, 3.8, 3.9, "3.10"]
-=======
-        python-version: [3.7, 3.8, 3.9, 3.10]
->>>>>>> bf8ab3e9
-
     steps:
       - uses: actions/checkout@v2
       - name: Set up Python ${{ matrix.python-version }}
