--- conflicted
+++ resolved
@@ -24,12 +24,8 @@
       - uses: actions/setup-python@v2
         with:
           python-version: ${{ matrix.python-version }}
-<<<<<<< HEAD
-      - run: python -m pip install --upgrade pip
-=======
       - name: Upgrade pip
         run: python -m pip install --upgrade pip
->>>>>>> 693340ff
       - name: Setup Poetry
         uses: abatilo/actions-poetry@v2
         with:
