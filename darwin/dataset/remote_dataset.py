import json
import shutil
import tempfile
import zipfile
from datetime import datetime
from pathlib import Path
from typing import (
    TYPE_CHECKING,
    Any,
    Callable,
    Dict,
    Iterable,
    Iterator,
    List,
    Optional,
    Tuple,
    Union,
)

from darwin.dataset.download_manager import download_all_images_from_annotations
from darwin.dataset.identifier import DatasetIdentifier
from darwin.dataset.release import Release
from darwin.dataset.split_manager import split_dataset
from darwin.dataset.upload_manager import (
    FileUploadCallback,
    LocalFile,
    ProgressCallback,
    UploadHandler,
)
from darwin.dataset.utils import (
    exhaust_generator,
    get_annotations,
    get_classes,
    is_relative_to,
    is_unix_like_os,
    make_class_lists,
    sanitize_filename,
)
from darwin.datatypes import AnnotationClass, AnnotationFile, PathLike, Team
from darwin.exceptions import NotFound, UnsupportedExportFormat
from darwin.exporter.formats.darwin import build_image_annotation
from darwin.item import DatasetItem
from darwin.item_sorter import ItemSorter
from darwin.utils import find_files, parse_darwin_json, split_video_annotation, urljoin
from requests.models import Response
from rich.console import Console

if TYPE_CHECKING:
    from darwin.client import Client


class RemoteDataset:
    """
    Manages the remote and local versions of a dataset hosted on Darwin.
    It allows several dataset management operations such as syncing between
    remote and local, pulling a remote dataset, removing the local files, ...

    Parameters
    ----------
    client : Client
        Client to use for interaction with the server.
    team : str
        Team the dataset belongs to.
    name : str
        Name of the datasets as originally displayed on Darwin.
        It may contain white spaces, capital letters and special characters, e.g. `Bird Species!`.
    slug : str
        This is the dataset name with everything lower-case, removed specials characters and
        spaces are replaced by dashes, e.g., `bird-species`. This string is unique within a team.
    dataset_id : int
        Unique internal reference from the Darwin backend.
    item_count : int, default: 0
        Dataset size (number of items).
    progress : float, default: 0
        How much of the dataset has been annotated 0.0 to 1.0 (1.0 == 100%).

    Attributes
    ----------
    client : Client
        Client to use for interaction with the server.
    team : str
        Team the dataset belongs to.
    name : str
        Name of the datasets as originally displayed on Darwin.
        It may contain white spaces, capital letters and special characters, e.g. `Bird Species!`.
    slug : str
        This is the dataset name with everything lower-case, removed specials characters and
        spaces are replaced by dashes, e.g., `bird-species`. This string is unique within a team.
    dataset_id : int
        Unique internal reference from the Darwin backend.
    item_count : int, default: 0
        Dataset size (number of items).
    progress : float, default: 0
        How much of the dataset has been annotated 0.0 to 1.0 (1.0 == 100%).
    """

    def __init__(
        self,
        *,
        client: "Client",
        team: str,
        name: str,
        slug: str,
        dataset_id: int,
        item_count: int = 0,
        progress: float = 0,
    ):
        self.team = team
        self.name = name
        self.slug = slug or name
        self.dataset_id = dataset_id
        self.item_count = item_count
        self.progress = progress
        self.client = client
        self.annotation_types: Optional[List[Dict[str, Any]]] = None
        self.console: Console = Console()

    def push(
        self,
        files_to_upload: Optional[List[Union[PathLike, LocalFile]]],
        *,
        blocking: bool = True,
        multi_threaded: bool = True,
        fps: int = 0,
        as_frames: bool = False,
        files_to_exclude: Optional[List[PathLike]] = None,
        path: Optional[str] = None,
        preserve_folders: bool = False,
        progress_callback: Optional[ProgressCallback] = None,
        file_upload_callback: Optional[FileUploadCallback] = None,
    ) -> UploadHandler:
        """
        Uploads a local dataset (images ONLY) in the datasets directory.

        Parameters
        ----------
        files_to_upload : Optional[List[Union[PathLike, LocalFile]]]
            List of files to upload. Those can be folders.
        blocking : bool, default: True
            If False, the dataset is not uploaded and a generator function is returned instead.
        multi_threaded : bool, default: True
            Uses multiprocessing to upload the dataset in parallel.
            If blocking is False this has no effect.
        fps : int, default: 0
            When the uploading file is a video, specify its framerate.
        as_frames: bool, default: False
            When the uploading file is a video, specify whether it's going to be uploaded as a list of frames.
        files_to_exclude : Optional[PathLike]], default: None
            Optional list of files to exclude from the file scan. Those can be folders.
        path: Optional[str], default: None
            Optional path to store the files in.
        preserve_folders : bool, default: False
            Specify whether or not to preserve folder paths when uploading
        progress_callback: Optional[ProgressCallback], default: None
            Optional callback, called every time the progress of an uploading files is reported.
        file_upload_callback: Optional[FileUploadCallback], default: None
            Optional callback, called every time a file chunk is uploaded.

        Returns
        -------
        handler : UploadHandler
           Class for handling uploads, progress and error messages.

        Raises
        ------
        ValueError
            - If ``files_to_upload`` is ``None``.
            - If a path is specified when uploading a LocalFile object.
            - If there are no files to upload (because path is wrong or the exclude filter excludes everything).
        """

        if files_to_exclude is None:
            files_to_exclude = []

        if files_to_upload is None:
            raise ValueError("No files or directory specified.")

        uploading_files = [item for item in files_to_upload if isinstance(item, LocalFile)]
        search_files = [item for item in files_to_upload if not isinstance(item, LocalFile)]

        generic_parameters_specified = path is not None or fps != 0 or as_frames is not False
        if uploading_files and generic_parameters_specified:
            raise ValueError("Cannot specify a path when uploading a LocalFile object.")

        for found_file in find_files(search_files, files_to_exclude=files_to_exclude):
            local_path = path
            if preserve_folders:
                source_files = [source_file for source_file in search_files if is_relative_to(found_file, source_file)]
                if source_files:
                    local_path = str(found_file.relative_to(source_files[0]).parent)
            uploading_files.append(LocalFile(found_file, fps=fps, as_frames=as_frames, path=local_path))

        if not uploading_files:
            raise ValueError("No files to upload, check your path, exclusion filters and resume flag")

        handler = UploadHandler(self, uploading_files)
        if blocking:
            handler.upload(
                multi_threaded=multi_threaded,
                progress_callback=progress_callback,
                file_upload_callback=file_upload_callback,
            )
        else:
            handler.prepare_upload()

        return handler

    def split_video_annotations(self, release_name: str = "latest") -> None:
        """
        Splits the video annotations from this ``RemoteDataset`` using the given release.

        Parameters
        ----------
        release_name : str, default: "latest"
            The name of the release to use.
        """
        release_dir: Path = self.local_path / "releases" / release_name
        annotations_path: Path = release_dir / "annotations"

        for count, annotation_file in enumerate(annotations_path.glob("*.json")):
            darwin_annotation: Optional[AnnotationFile] = parse_darwin_json(annotation_file, count)
            if not darwin_annotation or not darwin_annotation.is_video:
                continue

            frame_annotations = split_video_annotation(darwin_annotation)
            for frame_annotation in frame_annotations:
                annotation = build_image_annotation(frame_annotation)

                video_frame_annotations_path = annotations_path / annotation_file.stem
                video_frame_annotations_path.mkdir(exist_ok=True, parents=True)

                stem = Path(frame_annotation.filename).stem
                output_path = video_frame_annotations_path / f"{stem}.json"
                with output_path.open("w") as f:
                    json.dump(annotation, f)

            # Finally delete video annotations
            annotation_file.unlink()

        # Update class list, which is used when loading local annotations in a dataset
        make_class_lists(release_dir)

    def pull(
        self,
        *,
        release: Optional[Release] = None,
        blocking: bool = True,
        multi_threaded: bool = True,
        only_annotations: bool = False,
        force_replace: bool = False,
        remove_extra: bool = False,
        subset_filter_annotations_function: Optional[Callable] = None,
        subset_folder_name: Optional[str] = None,
        use_folders: bool = False,
        video_frames: bool = False,
    ) -> Tuple[Optional[Callable[[], Iterator[Any]]], int]:
        """
        Downloads a remote dataset (images and annotations) to the datasets directory.

        Parameters
        ----------
        release: Optional[Release], default: None
            The release to pull.
        blocking : bool, default: True
            If False, the dataset is not downloaded and a generator function is returned instead.
        multi_threaded : bool, default: True
            Uses multiprocessing to download the dataset in parallel. If blocking is False this has no effect.
        only_annotations : bool, default: False
            Download only the annotations and no corresponding images.
        force_replace : bool, default: False
            Forces the re-download of an existing image.
        remove_extra : bool, default: False
            Removes existing images for which there is not corresponding annotation.
        subset_filter_annotations_function: Optional[Callable], default: None
            This function receives the directory where the annotations are downloaded and can
            perform any operation on them i.e. filtering them with custom rules or else.
            If it needs to receive other parameters is advised to use functools.partial() for it.
        subset_folder_name: Optional[str], default: None
            Name of the folder with the subset of the dataset. If not provided a timestamp is used.
        use_folders : bool, default: False
            Recreates folders from the dataset.
        video_frames : bool, default: False
            Pulls video frames images instead of video files.

        Returns
        -------
        generator : function
            Generator for doing the actual downloads. This is None if blocking is ``True``.
        count : int
            The number of files.

        Raises
        ------
        UnsupportedExportFormat
            If the given ``release`` has an invalid format.
        ValueError
            If darwin in unable to get ``Team`` configuration.
        """
        if release is None:
            release = self.get_release()

        if release.format != "json":
            raise UnsupportedExportFormat(release.format)

        release_dir = self.local_releases_path / release.name
        release_dir.mkdir(parents=True, exist_ok=True)

        with tempfile.TemporaryDirectory() as tmp_dir_str:
            tmp_dir = Path(tmp_dir_str)
            # Download the release from Darwin
            zip_file_path = release.download_zip(tmp_dir / "dataset.zip")
            with zipfile.ZipFile(zip_file_path) as z:
                # Extract annotations
                z.extractall(tmp_dir)
                # If a filtering function is provided, apply it
                if subset_filter_annotations_function is not None:
                    subset_filter_annotations_function(tmp_dir)
                    if subset_folder_name is None:
                        subset_folder_name = datetime.now().strftime("%m/%d/%Y_%H:%M:%S")
                annotations_dir: Path = release_dir / (subset_folder_name or "") / "annotations"
                # Remove existing annotations if necessary
                if annotations_dir.exists():
                    try:
                        shutil.rmtree(annotations_dir)
                    except PermissionError:
                        print(f"Could not remove dataset in {annotations_dir}. Permission denied.")
                annotations_dir.mkdir(parents=True, exist_ok=False)
                # Move the annotations into the right folder and rename them to have the image
                # original filename as contained in the json
                for annotation_path in tmp_dir.glob("*.json"):
                    with annotation_path.open() as file:
                        annotation = json.load(file)
                    filename = sanitize_filename(Path(annotation["image"]["filename"]).stem)
                    destination_name = annotations_dir / f"{filename}{annotation_path.suffix}"
                    shutil.move(str(annotation_path), str(destination_name))

        # Extract the list of classes and create the text files
        make_class_lists(release_dir)

        if release.latest and is_unix_like_os():
            try:
                latest_dir: Path = self.local_releases_path / "latest"
                if latest_dir.is_symlink():
                    latest_dir.unlink()

                target_link: Path = self.local_releases_path / release_dir.name
                latest_dir.symlink_to(target_link)
            except OSError:
                self.console.log(f"Could not mark release {release.name} as latest. Continuing...")

        if only_annotations:
            # No images will be downloaded
            return None, 0

        team_config: Optional[Team] = self.client.config.get_team(self.team)
        if not team_config:
            raise ValueError("Unable to get Team configuration.")

        api_key = team_config.api_key

        # Create the generator with the download instructions
        progress, count = download_all_images_from_annotations(
            api_key=api_key,
            api_url=self.client.url,
            annotations_path=annotations_dir,
            images_path=self.local_images_path,
            force_replace=force_replace,
            remove_extra=remove_extra,
            use_folders=use_folders,
            video_frames=video_frames,
        )
        if count == 0:
            return None, count

        # If blocking is selected, download the dataset on the file system
        if blocking:
            exhaust_generator(progress=progress(), count=count, multi_threaded=multi_threaded)
            return None, count
        else:
            return progress, count

    def remove_remote(self) -> None:
        """Archives (soft-deletion) this ``RemoteDataset``."""
        self.client.archive_remote_dataset(self.dataset_id, self.team)

    def fetch_remote_files(
        self, filters: Optional[Dict[str, Union[str, List[str]]]] = None, sort: Optional[Union[str, ItemSorter]] = None
    ) -> Iterator[DatasetItem]:
        """
        Fetch and lists all files on the remote dataset.

        Parameters
        ----------
        filters : Optional[Dict[str, Union[str, List[str]]]], default: None
            The filters to use. Files excluded by the filter won't be fetched.
        sort : Optional[Union[str, ItemSorter]], default: None
            A sorting direction. It can be a string with the values 'asc', 'ascending', 'desc',
            'descending' or an ``ItemSorter`` instance.

        Yields
        -------
        Iterator[DatasetItem]
            An iterator of ``DatasetItem``.
        """
        post_filters: Dict[str, Union[str, List[str]]] = {}
        post_sort: Dict[str, str] = {}

        if filters:
            for list_type in ["filenames", "statuses"]:
                if list_type in filters:
                    if type(filters[list_type]) is list:
                        post_filters[list_type] = filters[list_type]
                    else:
                        post_filters[list_type] = str(filters[list_type])
            if "path" in filters:
                post_filters["path"] = str(filters["path"])
            if "types" in filters:
                post_filters["types"] = str(filters["types"])

            if sort:
                item_sorter = ItemSorter.parse(sort)
                post_sort[item_sorter.field] = item_sorter.direction.value
        cursor = {"page[size]": 500}
        while True:
            payload = {"filter": post_filters, "sort": post_sort}
            response = self.client.fetch_remote_files(self.dataset_id, cursor, payload, self.team)

            yield from [DatasetItem.parse(item) for item in response["items"]]

            if response["metadata"]["next"]:
                cursor["page[from]"] = response["metadata"]["next"]
            else:
                return

    def archive(self, items: Iterator[DatasetItem]) -> None:
        """
        Archives (soft-deletion) the given ``DatasetItem``s belonging to this ``RemoteDataset``.

        Parameters
        ----------
        items : Iterator[DatasetItem]
            The ``DatasetItem``s to be archived.
        """
        payload: Dict[str, Any] = {"filter": {"dataset_item_ids": [item.id for item in items]}}
        self.client.archive_item(self.slug, self.team, payload)

    def restore_archived(self, items: Iterator[DatasetItem]) -> None:
        """
        Restores the archived ``DatasetItem``s that belong to this ``RemoteDataset``.

        Parameters
        ----------
        items : Iterator[DatasetItem]
            The ``DatasetItem``s to be restored.
        """
        payload: Dict[str, Any] = {"filter": {"dataset_item_ids": [item.id for item in items]}}
        self.client.restore_archived_item(self.slug, self.team, payload)

    def move_to_new(self, items: Iterator[DatasetItem]) -> None:
        """
        Changes the given ``DatasetItem``s status to ``new``.

        Parameters
        ----------
        items : Iterator[DatasetItem]
            The ``DatasetItem``s whose status will change.
        """
        payload: Dict[str, Any] = {"filter": {"dataset_item_ids": [item.id for item in items]}}
        self.client.move_item_to_new(self.slug, self.team, payload)

    def reset(self, items: Iterator[DatasetItem]) -> None:
        """
        Resets the given ``DatasetItem``s.

        Parameters
        ----------
        items : Iterator[DatasetItem]
            The ``DatasetItem``s to be resetted.
        """
        payload: Dict[str, Any] = {"filter": {"dataset_item_ids": [item.id for item in items]}}
        self.client.reset_item(self.slug, self.team, payload)

    def delete_items(self, items: Iterator[DatasetItem]) -> None:
        """
        Deletes the given ``DatasetItem``s.

        Parameters
        ----------
        items : Iterator[DatasetItem]
            The ``DatasetItem``s to be deleted.
        """
        payload: Dict[str, Any] = {"filter": {"dataset_item_ids": [item.id for item in items]}}
        self.client.delete_item(self.slug, self.team, payload)

    def fetch_annotation_type_id_for_name(self, name: str) -> Optional[int]:
        """
        Fetches annotation type id for a annotation type name, such as ``bounding_box``.

        Parameters
        ----------
        name: str
            The name of the annotation we want the id for.


        Returns
        -------
        Optional[int]
            The id of the annotation type or ``None`` if it doesn't exist.
        """
        if not self.annotation_types:
            self.annotation_types = self.client.annotation_types()

        for annotation_type in self.annotation_types:
            if annotation_type["name"] == name:
                return annotation_type["id"]

        return None

    def create_annotation_class(self, name: str, type: str, subtypes: List[str] = []) -> Dict[str, Any]:
        """
        Creates an annotation class for this ``RemoteDataset``.

        Parameters
        ----------
        name : str
            The name of the annotation class.
        type : str
            The type of the annotation class.
        subtypes : List[str], default: []
            Annotation class subtypes.

        Returns
        -------
        Dict[str, Any]
            Dictionary with the server response.

        Raises
        ------
        ValueError
            If a given annotation type or subtype is unknown.
        """

        type_ids: List[int] = []
        for annotation_type in [type] + subtypes:
            type_id: Optional[int] = self.fetch_annotation_type_id_for_name(annotation_type)
            if not type_id and self.annotation_types is not None:
                list_of_annotation_types = ", ".join([type["name"] for type in self.annotation_types])
                raise ValueError(
                    f"Unknown annotation type: '{annotation_type}', valid values: {list_of_annotation_types}"
                )

            if type_id is not None:
                type_ids.append(type_id)

        return self.client.create_annotation_class(self.dataset_id, type_ids, name)

    def add_annotation_class(self, annotation_class: Union[AnnotationClass, int]) -> Optional[Dict[str, Any]]:
        """
        Adds an annotation class to this ``RemoteDataset``.

        Parameters
        ----------
        annotation_class : Union[AnnotationClass, int]
            The annotation class to add or its id.

        Returns
        -------
        Optional[Dict[str, Any]]
            Dictionary with the server response or ``None`` if the annotations class already
            exists.

        Raises
        ------
        ValueError
            If the given ``annotation_class`` does not exist in this ``RemoteDataset``'s team.
        """
        # Waiting for a better api for setting classes
        # in the meantime this will do
        all_classes: List[Dict[str, Any]] = self.fetch_remote_classes(True)

        if isinstance(annotation_class, int):
            match = [cls for cls in all_classes if cls["id"] == annotation_class]
            if not match:
                raise ValueError(f"Annotation class id: `{annotation_class}` does not exist in Team.")
        else:
            annotation_class_type = annotation_class.annotation_internal_type or annotation_class.annotation_type
            match = [
                cls
                for cls in all_classes
                if cls["name"] == annotation_class.name and annotation_class_type in cls["annotation_types"]
            ]
            if not match:
                # We do not expect to reach here; as pervious logic divides annotation classes in imports
                # between `in team` and `new to platform`
                raise ValueError(
                    f"Annotation class name: `{annotation_class.name}`, type: `{annotation_class_type}`; does not exist in Team."
                )

        datasets = match[0]["datasets"]
        # check that we are not already part of the dataset
        for dataset in datasets:
            if dataset["id"] == self.dataset_id:
                return None
        datasets.append({"id": self.dataset_id})
        # we typecast to dictionary because we are not passing the raw=True parameter.
        class_id = match[0]["id"]
        payload = {"datasets": datasets, "id": class_id}
        return self.client.update_annotation_class(class_id, payload)

    def fetch_remote_classes(self, team_wide=False) -> List[Dict[str, Any]]:
        """
        Fetches all the Annotation Classes from this ``RemoteDataset``.

        Parameters
        ----------
        team_wide : bool, default: False
            If ``True`` will return all Annotation Classes that belong to the team. If ``False``
            will only return Annotation Classes which have been added to the dataset.

        Returns
        -------
        List[Dict[str, Any]]:
            List of Annotation Classes (can be empty).
        """
        all_classes: List[Dict[str, Any]] = self.client.fetch_remote_classes()

        classes_to_return = []
        for cls in all_classes:
            belongs_to_current_dataset = any([dataset["id"] == self.dataset_id for dataset in cls["datasets"]])
            cls["available"] = belongs_to_current_dataset
            if team_wide or belongs_to_current_dataset:
                classes_to_return.append(cls)
        return classes_to_return

    def fetch_remote_attributes(self) -> List[Dict[str, Any]]:
        """
        Fetches all remote attributes on the remote dataset.

        Returns
        -------
        List[Dict[str, Any]]
            A List with the attributes, where each attribute is a dictionary.
        """
        return self.client.fetch_remote_attributes(self.dataset_id)

<<<<<<< HEAD
    def export(self, name: str, annotation_class_ids: List[str], include_url_token: bool = False) -> None:
=======
    def export(
        self,
        name: str,
        annotation_class_ids: Optional[List[str]] = None,
        include_url_token: bool = False,
        include_authorship: bool = False,
    ) -> None:
>>>>>>> a6dd5f3c
        """
        Create a new release for this ``RemoteDataset``.

        Parameters
        ----------
        name : str
            Name of the release.
        annotation_class_ids : List[str]
            List of the classes to filter.
        include_url_token : bool, default: False
            Should the image url in the export include a token enabling access without team
            membership or not?
        include_authorship : bool, default: False
            If set, include annotator and reviewer metadata for each annotation.

        """

        payload = {
            "annotation_class_ids": annotation_class_ids,
            "name": name,
            "include_export_token": include_url_token,
            "include_authorship": include_authorship,
        }
        self.client.create_export(self.dataset_id, payload, self.team)

    def get_report(self, granularity: str = "day") -> str:
        """
        Returns a String representation of a CSV report for this ``RemoteDataset``.

        Parameters
        ----------
        granularity : str, default: "day"
            The granularity of the report, can be 'day', 'week' or 'month'.

        Returns
        -------
        str
            A CSV report.
        """
        response: Response = self.client.get_report(self.dataset_id, granularity, self.team)
        return response.text

    def get_releases(self) -> List["Release"]:
        """
        Get a sorted list of releases with the most recent first.

        Returns
        -------
        List["Release"]
            Returns a sorted list of available ``Release``s with the most recent first.
        """
        try:
            releases_json: List[Dict[str, Any]] = self.client.get_exports(self.dataset_id, self.team)
        except NotFound:
            return []

        releases = [Release.parse_json(self.slug, self.team, payload) for payload in releases_json]
        return sorted(filter(lambda x: x.available, releases), key=lambda x: x.version, reverse=True)

    def get_release(self, name: str = "latest") -> "Release":
        """
        Get a specific ``Release`` for this ``RemoteDataset``.

        Parameters
        ----------
        name : str, default: "latest"
            Name of the export.

        Returns
        -------
        Release
            The selected release.

        Raises
        ------
        NotFound
            The selected ``Release`` does not exist.
        """
        releases = self.get_releases()
        if not releases:
            raise NotFound(str(self.identifier))

        if name == "latest":
            return next((release for release in releases if release.latest))

        for release in releases:
            if str(release.name) == name:
                return release
        raise NotFound(str(self.identifier))

    def split(
        self,
        val_percentage: float = 0.1,
        test_percentage: float = 0,
        split_seed: int = 0,
        make_default_split: bool = True,
        release_name: Optional[str] = None,
    ) -> None:
        """
        Creates lists of file names for each split for train, validation, and test.
        Note: This functions needs a local copy of the dataset.

        Parameters
        ----------
        val_percentage : float, default: 0.1
            Percentage of images used in the validation set.
        test_percentage : float, default: 0
            Percentage of images used in the test set.
        split_seed : int, default: 0
            Fix seed for random split creation.
        make_default_split: bool, default: True
            Makes this split the default split.
        release_name: Optional[str], default: None
            Version of the dataset.

        Raises
        ------
        NotFound
            If this ``RemoteDataset`` is not found locally.
        """
        if not self.local_path.exists():
            raise NotFound(
                "Local dataset not found: the split is performed on the local copy of the dataset. \
                           Pull the dataset from Darwin first using pull()"
            )
        if release_name in ["latest", None]:
            release = self.get_release("latest")
            release_name = release.name

        split_dataset(
            self.local_path,
            release_name=release_name,
            val_percentage=val_percentage,
            test_percentage=test_percentage,
            split_seed=split_seed,
            make_default_split=make_default_split,
        )

    def classes(self, annotation_type: str, release_name: Optional[str] = None) -> List[str]:
        """
        Returns the list of ``class_type`` classes.

        Parameters
        ----------
        annotation_type : str
            The type of annotation classes, e.g. 'tag' or 'polygon'.
        release_name: Optional[str], default: None
            Version of the dataset.


        Returns
        -------
        classes: List[str]
            List of classes in the dataset of type ``class_type``.
        """
        assert self.local_path.exists()
        if release_name in ["latest", None]:
            release = self.get_release("latest")
            release_name = release.name

        return get_classes(self.local_path, release_name=release_name, annotation_type=annotation_type)

    def annotations(
        self,
        partition: str,
        split: str = "split",
        split_type: str = "stratified",
        annotation_type: str = "polygon",
        release_name: Optional[str] = None,
        annotation_format: Optional[str] = "darwin",
    ) -> Iterable[Dict[str, Any]]:
        """
        Returns all the annotations of a given split and partition in a single dictionary.

        Parameters
        ----------
        partition : str
            Selects one of the partitions [train, val, test].
        split : str, default: "split"
            Selects the split that defines the percentages used (use 'split' to select the default split.
        split_type : str, default: "stratified"
            Heuristic used to do the split [random, stratified].
        annotation_type : str, default: "polygon"
            The type of annotation classes [tag, polygon].
        release_name : Optional[str], default: None
            Version of the dataset.
        annotation_format : Optional[str], default: "darwin"
            Re-formatting of the annotation when loaded [coco, darwin].

        Yields
        -------
        Dict[str, Any]
            Dictionary representing an annotation from this ``RemoteDataset``.
        """
        assert self.local_path.exists()
        if release_name in ["latest", None]:
            release = self.get_release("latest")
            release_name = release.name

        for annotation in get_annotations(
            self.local_path,
            partition=partition,
            split=split,
            split_type=split_type,
            annotation_type=annotation_type,
            release_name=release_name,
            annotation_format=annotation_format,
        ):
            yield annotation

    def workview_url_for_item(self, item: DatasetItem) -> str:
        """
        Returns the darwin URL for the given ``DatasetItem``.

        Parameters
        ----------
        item : DatasetItem
            The ``DatasetItem`` for which we want the url.

        Returns
        -------
        str
            The url.
        """
        return urljoin(self.client.base_url, f"/workview?dataset={self.dataset_id}&image={item.seq}")

    @property
    def remote_path(self) -> Path:
        """Returns an URL specifying the location of the remote dataset."""
        return Path(urljoin(self.client.base_url, f"/datasets/{self.dataset_id}"))

    @property
    def local_path(self) -> Path:
        """Returns a Path to the local dataset."""
        datasets_dir: str = self.client.get_datasets_dir(self.team)

        if self.slug:
            return Path(datasets_dir) / self.team / self.slug
        else:
            return Path(datasets_dir) / self.team

    @property
    def local_releases_path(self) -> Path:
        """Returns a Path to the local dataset releases."""
        return self.local_path / "releases"

    @property
    def local_images_path(self) -> Path:
        """Returns a local Path to the images folder."""
        return self.local_path / "images"

    @property
    def identifier(self) -> DatasetIdentifier:
        """The ``DatasetIdentifier`` of this ``RemoteDataset``."""
        return DatasetIdentifier(team_slug=self.team, dataset_slug=self.slug)<|MERGE_RESOLUTION|>--- conflicted
+++ resolved
@@ -643,9 +643,6 @@
         """
         return self.client.fetch_remote_attributes(self.dataset_id)
 
-<<<<<<< HEAD
-    def export(self, name: str, annotation_class_ids: List[str], include_url_token: bool = False) -> None:
-=======
     def export(
         self,
         name: str,
@@ -653,7 +650,6 @@
         include_url_token: bool = False,
         include_authorship: bool = False,
     ) -> None:
->>>>>>> a6dd5f3c
         """
         Create a new release for this ``RemoteDataset``.
 
