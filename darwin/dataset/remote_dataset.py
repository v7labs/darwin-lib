--- conflicted
+++ resolved
@@ -415,11 +415,7 @@
         )
 
     def classes(
-<<<<<<< HEAD
-        self, annotation_type: str, release_name: Optional[str] = None,
-=======
         self, annotation_type: str, release_name: Optional[str] = None
->>>>>>> 0534c441
     ):
         """
         Returns the list of `class_type` classes
@@ -442,13 +438,7 @@
             release = self.get_release("latest")
             release_name = release.name
 
-<<<<<<< HEAD
-        return get_classes(
-            self.local_path, release_name=release_name, annotation_type=annotation_type
-        )
-=======
         return get_classes(self.local_path, release_name=release_name, annotation_type=annotation_type)
->>>>>>> 0534c441
 
     def annotations(
         self,
