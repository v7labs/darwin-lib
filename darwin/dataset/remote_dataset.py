--- conflicted
+++ resolved
@@ -4,7 +4,7 @@
 import zipfile
 from datetime import datetime
 from pathlib import Path
-from typing import TYPE_CHECKING, Callable, List, Optional, Any
+from typing import TYPE_CHECKING, Any, Callable, List, Optional
 from urllib import parse
 
 from darwin.dataset.download_manager import download_all_images_from_annotations
@@ -134,21 +134,7 @@
 
         handler = UploadHandler(self.client, local_files, DatasetIdentifier(self.slug, self.team))
         if blocking:
-<<<<<<< HEAD
-            responses = exhaust_generator(
-                progress=progress, count=count, multi_threaded=multi_threaded)
-            # Log responses to file
-            if responses:
-                responses = [{k: str(v) for k, v in response.items()}
-                             for response in responses]
-                if resume:
-                    responses.extend(logged_responses)
-                with responses_path.open("w") as f:
-                    json.dump(responses, f)
-            return None, count
-=======
             handler.upload(multi_threaded=multi_threaded, progress_callback=progress_callback, file_upload_callback=file_upload_callback)
->>>>>>> dd73b884
         else:
             handler.prepare_upload()
 
