import json
import shutil
import tempfile
import zipfile
from datetime import datetime
from pathlib import Path
from typing import TYPE_CHECKING, Callable, List, Optional
from urllib import parse

from darwin.dataset.download_manager import download_all_images_from_annotations
from darwin.dataset.identifier import DatasetIdentifier
from darwin.dataset.release import Release
from darwin.dataset.split_manager import split_dataset
from darwin.dataset.upload_manager import add_files_to_dataset
from darwin.dataset.utils import exhaust_generator, get_annotations, get_classes, make_class_lists
from darwin.exceptions import NotFound, UnsupportedExportFormat
<<<<<<< HEAD
from darwin.exporter.formats.darwin import build_annotation
=======
from darwin.exporter.formats.darwin import build_image_annotation
>>>>>>> fd9db863
from darwin.item import parse_dataset_item
from darwin.utils import find_files, parse_darwin_json, split_video_annotation, urljoin
from darwin.validators import name_taken, validation_error

if TYPE_CHECKING:
    from darwin.client import Client


class RemoteDataset:
    def __init__(
        self,
<<<<<<< HEAD
=======
        *,
>>>>>>> fd9db863
        client: "Client",
        team: str,
        name: str,
        slug: str,
        dataset_id: int,
        image_count: int = 0,
        progress: float = 0,
    ):
        """Inits a DarwinDataset.
        This class manages the remote and local versions of a dataset hosted on Darwin.
        It allows several dataset management operations such as syncing between
        remote and local, pulling a remote dataset, removing the local files, ...

        Parameters
        ----------
        name : str
            Name of the datasets as originally displayed on Darwin.
            It may contain white spaces, capital letters and special characters, e.g. `Bird Species!`
        slug : str
            This is the dataset name with everything lower-case, removed specials characters and
            spaces are replaced by dashes, e.g., `bird-species`. This string is unique within a team
        dataset_id : int
            Unique internal reference from the Darwin backend
        image_count : int
            Dataset size (number of images)
        progress : float
            How much of the dataset has been annotated 0.0 to 1.0 (1.0 == 100%)
        client : Client
            Client to use for interaction with the server
        """
        self.team = team
        self.name = name
        self.slug = slug or name
        self.dataset_id = dataset_id
        self.image_count = image_count
        self.progress = progress
        self.client = client

    def push(
        self,
        files_to_upload: List[str],
        blocking: bool = True,
        multi_threaded: bool = True,
        fps: int = 1,
        as_frames: bool = False,
        files_to_exclude: Optional[List[str]] = None,
        resume: bool = False,
        path: Optional[str] = None,
    ):
        """Uploads a local dataset (images ONLY) in the datasets directory.

        Parameters
        ----------
        files_to_upload : list[Path]
            List of files to upload. It can be a folder.
        blocking : bool
            If False, the dataset is not uploaded and a generator function is returned instead
        multi_threaded : bool
            Uses multiprocessing to upload the dataset in parallel.
            If blocking is False this has no effect.
        files_to_exclude : list[str]
            List of files to exclude from the file scan (which is done only if files is None)
        fps : int
            Number of file per seconds to upload
        as_frames: bool
            Annotate as video.
        resume : bool
            Flag for signalling the resuming of a push
        path: str
            Optional path to put the files into

        Returns
        -------
        generator : function
            Generator for doing the actual uploads. This is None if blocking is True
        count : int
            The files count
        """

        # paths needs to start with /
        if path and path[0] != "/":
            path = f"/{path}"

        # This is where the responses from the upload function will be saved/load for resume
        self.local_path.parent.mkdir(exist_ok=True)
        responses_path = self.local_path.parent / ".upload_responses.json"
        # Init optional parameters
        if files_to_exclude is None:
            files_to_exclude = []
        if files_to_upload is None:
            raise NotFound("Dataset location not found. Check your path.")

        if resume:
            if not responses_path.exists():
                raise NotFound("Dataset location not found. Check your path.")
            with responses_path.open() as f:
                logged_responses = json.load(f)
            files_to_exclude.extend(
                [
                    response["file_path"]
                    for response in logged_responses
                    if response["s3_response_status_code"].startswith("2")
                ]
            )

        files_to_upload = find_files(files=files_to_upload, recursive=True, files_to_exclude=files_to_exclude)

        if not files_to_upload:
            raise ValueError("No files to upload, check your path, exclusion filters and resume flag")

        progress, count = add_files_to_dataset(
            client=self.client,
            dataset_id=str(self.dataset_id),
            filenames=files_to_upload,
            fps=fps,
            as_frames=as_frames,
            team=self.team,
            path=path,
        )

        # If blocking is selected, upload the dataset remotely
        if blocking:
            responses = exhaust_generator(progress=progress, count=count, multi_threaded=multi_threaded)
            # Log responses to file
            if responses:
                responses = [{k: str(v) for k, v in response.items()} for response in responses]
                if resume:
                    responses.extend(logged_responses)
                with responses_path.open("w") as f:
                    json.dump(responses, f)
            return None, count
        else:
            return progress, count

    def split_video_annotations(self, release_name: str = "latest"):
<<<<<<< HEAD
        release_dir = self.local_path / f"releases/{release_name}"
=======
        release_dir = self.local_path / "releases" / release_name
>>>>>>> fd9db863
        video_frame_annotations_path = release_dir / "annotations"

        for count, annotation_file in enumerate(video_frame_annotations_path.glob("*.json")):
            darwin_annotation = parse_darwin_json(annotation_file, count)
            if not darwin_annotation.is_video:
                continue

            frame_annotations = split_video_annotation(darwin_annotation)
            for frame_annotation in frame_annotations:
<<<<<<< HEAD
                annotation = build_annotation(frame_annotation)
=======
                annotation = build_image_annotation(frame_annotation)
>>>>>>> fd9db863

                (video_frame_annotations_path / annotation_file.stem).mkdir(exist_ok=True, parents=True)

                stem = frame_annotation.filename.split(".")[0]
<<<<<<< HEAD
                output_path = f"{(video_frame_annotations_path / stem)}.json"
                with open(output_path, "w") as f:
=======
                output_path = video_frame_annotations_path / f"{stem}.json"
                with output_path.open("w") as f:
>>>>>>> fd9db863
                    json.dump(annotation, f)

            # Finally delete video annotations
            annotation_file.unlink()

        # Update class list, which is used when loading local annotations in a dataset
        make_class_lists(release_dir)

    def pull(
        self,
        *,
        release: Optional[Release] = None,
        blocking: bool = True,
        multi_threaded: bool = True,
        only_annotations: bool = False,
        force_replace: bool = False,
        remove_extra: bool = False,
        subset_filter_annotations_function: Optional[Callable] = None,
        subset_folder_name: Optional[str] = None,
        use_folders: bool = False,
        video_frames: bool = False,
    ):
        """Downloads a remote project (images and annotations) in the datasets directory.

        Parameters
        ----------
        release: Release
            The release to pull
        blocking : bool
            If False, the dataset is not downloaded and a generator function is returned instead
        multi_threaded : bool
            Uses multiprocessing to download the dataset in parallel. If blocking is False this has no effect.
        only_annotations: bool
            Download only the annotations and no corresponding images
        force_replace: bool
            Forces the re-download of an existing image
        remove_extra: bool
            Removes existing images for which there is not corresponding annotation
        subset_filter_annotations_function: Callable
            This function receives the directory where the annotations are downloaded and can
            perform any operation on them i.e. filtering them with custom rules or else.
            If it needs to receive other parameters is advised to use functools.partial() for it.
        subset_folder_name: str
            Name of the folder with the subset of the dataset. If not provided a timestamp is used.
        use_folders: bool
            Recreates folders from the dataset
        video_frames: bool
            Pulls video frames images instead of video files

        Returns
        -------
        generator : function
            Generator for doing the actual downloads. This is None if blocking is True
        count : int
            The files count
        """
        if release is None:
            release = self.get_release()

        if release.format != "json":
            raise UnsupportedExportFormat(release.format)

        release_dir = self.local_releases_path / release.name
        release_dir.mkdir(parents=True, exist_ok=True)

        with tempfile.TemporaryDirectory() as tmp_dir:
            tmp_dir = Path(tmp_dir)
            # Download the release from Darwin
            zip_file_path = release.download_zip(tmp_dir / "dataset.zip")
            with zipfile.ZipFile(zip_file_path) as z:
                # Extract annotations
                z.extractall(tmp_dir)
                # If a filtering function is provided, apply it
                if subset_filter_annotations_function is not None:
                    subset_filter_annotations_function(tmp_dir)
                    if subset_folder_name is None:
                        subset_folder_name = datetime.now().strftime("%m/%d/%Y_%H:%M:%S")
                annotations_dir = release_dir / (subset_folder_name or "") / "annotations"
                # Remove existing annotations if necessary
                if annotations_dir.exists():
                    try:
                        shutil.rmtree(annotations_dir)
                    except PermissionError:
                        print(f"Could not remove dataset in {annotations_dir}. Permission denied.")
                annotations_dir.mkdir(parents=True, exist_ok=False)
                # Move the annotations into the right folder and rename them to have the image
                # original filename as contained in the json
                for annotation_path in tmp_dir.glob("*.json"):
                    with annotation_path.open() as file:
                        annotation = json.load(file)
                    filename = Path(annotation["image"]["filename"]).stem
                    destination_name = annotations_dir / f"{filename}{annotation_path.suffix}"
                    shutil.move(str(annotation_path), str(destination_name))

        # Extract the list of classes and create the text files
        make_class_lists(release_dir)

        if release.latest:
            latest_dir = self.local_releases_path / "latest"
            if latest_dir.is_symlink():
                latest_dir.unlink()

            target_link = self.local_releases_path / release_dir.name
            latest_dir.symlink_to(target_link)

        if only_annotations:
            # No images will be downloaded
            return None, 0

        team_config = self.client.config.get_team(self.team)
        api_key = team_config.get("api_key")

        # Create the generator with the download instructions
        progress, count = download_all_images_from_annotations(
            api_key=api_key,
            api_url=self.client.url,
            annotations_path=annotations_dir,
            images_path=self.local_images_path,
            force_replace=force_replace,
            remove_extra=remove_extra,
            use_folders=use_folders,
            video_frames=video_frames,
        )
        if count == 0:
            return None, count

        # If blocking is selected, download the dataset on the file system
        if blocking:
            exhaust_generator(progress=progress(), count=count, multi_threaded=multi_threaded)
            return None, count
        else:
            return progress, count

    def remove_remote(self):
        """Archives (soft-deletion) the remote dataset"""
        self.client.put(f"datasets/{self.dataset_id}/archive", payload={}, team=self.team)

    def fetch_remote_files(self, filters: Optional[dict] = None):
        """Fetch and lists all files on the remote dataset"""
        base_url = f"/datasets/{self.dataset_id}/items"
        parameters = {}
        if filters:
            for list_type in ["filenames", "statuses"]:
                if list_type in filters:
                    if type(filters[list_type]) is list:
                        parameters[list_type] = ",".join(filters[list_type])
                    else:
                        parameters[list_type] = filters[list_type]
            if "path" in filters:
                parameters["path"] = filters["path"]
            if "types" in filters:
                parameters["types"] = filters["types"]

        cursor = {"page[size]": 500}
        while True:
            response = self.client.post(f"{base_url}?{parse.urlencode(cursor)}", {"filter": parameters}, team=self.team)
            yield from [parse_dataset_item(item) for item in response["items"]]
            if response["metadata"]["next"]:
                cursor["page[from]"] = response["metadata"]["next"]
            else:
                return

    def archive(self, items):
        self.client.put(
            f"datasets/{self.dataset_id}/items/archive", {"filter": {"dataset_item_ids": [item.id for item in items]}}
        )

    def restore_archived(self, items):
        self.client.put(
            f"datasets/{self.dataset_id}/items/restore", {"filter": {"dataset_item_ids": [item.id for item in items]}}
        )

    def fetch_annotation_type_id_for_name(self, name: str):
        """Fetches annotation type id for a annotation type name, such as bounding_box"""
        annotation_types = self.client.get("/annotation_types")
        for annotation_type in annotation_types:
            if annotation_type["name"] == name:
                return annotation_type["id"]

    def create_annotation_class(self, name: str, type: str):
        type_id = self.fetch_annotation_type_id_for_name(type)
        return self.client.post(
            f"/annotation_classes",
            payload={
                "dataset_id": self.dataset_id,
                "name": name,
                "metadata": {"_color": "auto"},
                "annotation_type_ids": [type_id],
            },
            error_handlers=[name_taken, validation_error],
        )

    def fetch_remote_classes(self):
        """Fetches all remote classes on the remote dataset"""
        return self.client.get(f"/datasets/{self.dataset_id}/annotation_classes?include_tags=true")[
            "annotation_classes"
        ]

    def fetch_remote_attributes(self):
        """Fetches all remote attributes on the remote dataset"""
        return self.client.get(f"/datasets/{self.dataset_id}/attributes")

    def export(self, name: str, annotation_class_ids: Optional[List[str]] = None, include_url_token: bool = False):
        """Create a new release for the dataset

        Parameters
        ----------
        name: str
            Name of the release
        annotation_class_ids: List
            List of the classes to filter
        include_url_token: bool
            Should the image url in the export be include a token enabling access without team membership
        """
        if annotation_class_ids is None:
            annotation_class_ids = []
        payload = {
            "annotation_class_ids": annotation_class_ids,
            "name": name,
            "include_export_token": include_url_token,
        }
        self.client.post(
            f"/datasets/{self.dataset_id}/exports",
            payload=payload,
            team=self.team,
            error_handlers=[name_taken, validation_error],
        )

    def get_report(self, granularity="day"):
        return self.client.get(
            f"/reports/{self.team}/annotation?group_by=dataset,user&dataset_ids={self.dataset_id}&granularity={granularity}&format=csv&include=dataset.name,user.first_name,user.last_name,user.email",
            team=self.team,
            raw=True,
        ).text

    def get_releases(self):
        """Get a sorted list of releases with the most recent first

        Returns
        -------
        list(Release)
            Return a sorted list of releases with the most recent first
        Raises
        ------
        """
        try:
            releases_json = self.client.get(f"/datasets/{self.dataset_id}/exports", team=self.team)
        except NotFound:
            return []
        releases = [Release.parse_json(self.slug, self.team, payload) for payload in releases_json]
        return sorted(filter(lambda x: x.available, releases), key=lambda x: x.version, reverse=True)

    def get_release(self, name: str = "latest"):
        """Get a specific release for this dataset

        Parameters
        ----------
        name: str
            Name of the export

        Returns
        -------
        release: Release
            The selected release

        Raises
        ------
        NotFound
            The selected release does not exists
        """
        releases = self.get_releases()
        if not releases:
            raise NotFound(self.identifier)

        if name == "latest":
            return next((release for release in releases if release.latest))

        for release in releases:
            if str(release.name) == name:
                return release
        raise NotFound(self.identifier)

    def split(
        self,
        val_percentage: float = 0.1,
        test_percentage: float = 0,
        split_seed: int = 0,
        make_default_split: bool = True,
        release_name: Optional[str] = None,
    ):
        """
        Creates lists of file names for each split for train, validation, and test.
        Note: This functions needs a local copy of the dataset

        Parameters
        ----------
        val_percentage : float
            Percentage of images used in the validation set
        test_percentage : float
            Percentage of images used in the test set
        force_resplit : bool
            Discard previous split and create a new one
        split_seed : int
            Fix seed for random split creation
        make_default_split: bool
            Makes this split the default split
        release_name: str
            Version of the dataset
        """
        if not self.local_path.exists():
            raise NotFound(
                "Local dataset not found: the split is performed on the local copy of the dataset. \
                           Pull the dataset from Darwin first using pull()"
            )
        if release_name in ["latest", None]:
            release = self.get_release("latest")
            release_name = release.name

        split_dataset(
            self.local_path,
            release_name=release_name,
            val_percentage=val_percentage,
            test_percentage=test_percentage,
            split_seed=split_seed,
            make_default_split=make_default_split,
        )

    def classes(self, annotation_type: str, release_name: Optional[str] = None):
        """
        Returns the list of `class_type` classes

        Parameters
        ----------
        annotation_type
            The type of annotation classes, e.g. 'tag' or 'polygon'
        release_name: str
            Version of the dataset


        Returns
        -------
        classes: list
            List of classes in the dataset of type `class_type`
        """
        assert self.local_path.exists()
        if release_name in ["latest", None]:
            release = self.get_release("latest")
            release_name = release.name

        return get_classes(self.local_path, release_name=release_name, annotation_type=annotation_type)

    def annotations(
        self,
        partition: str,
        split: str = "split",
        split_type: str = "stratified",
        annotation_type: str = "polygon",
        release_name: Optional[str] = None,
        annotation_format: Optional[str] = "darwin",
    ):
        """
        Returns all the annotations of a given split and partition in a single dictionary

        Parameters
        ----------
        partition
            Selects one of the partitions [train, val, test]
        split
            Selects the split that defines the percetages used (use 'split' to select the default split
        split_type
            Heuristic used to do the split [random, stratified]
        annotation_type
            The type of annotation classes [tag, polygon]
        release_name: str
            Version of the dataset
        annotation_format: str
            Re-formatting of the annotation when loaded [coco, darwin]

        Returns
        -------
        dict
            Dictionary containing all the annotations of the dataset
        """
        assert self.local_path.exists()
        if release_name in ["latest", None]:
            release = self.get_release("latest")
            release_name = release.name

        for annotation in get_annotations(
            self.local_path,
            partition=partition,
            split=split,
            split_type=split_type,
            annotation_type=annotation_type,
            release_name=release_name,
            annotation_format=annotation_format,
        ):
            yield annotation

    def workview_url_for_item(self, item):
        return urljoin(self.client.base_url, f"/workview?dataset={self.dataset_id}&image={item.seq}")

    @property
    def remote_path(self) -> Path:
        """Returns an URL specifying the location of the remote dataset"""
        return Path(urljoin(self.client.base_url, f"/datasets/{self.dataset_id}"))

    @property
    def local_path(self) -> Path:
        """Returns a Path to the local dataset"""
        if self.slug is not None:
            return Path(self.client.get_datasets_dir(self.team)) / self.team / self.slug
        else:
            return Path(self.client.get_datasets_dir(self.team)) / self.team

    @property
    def local_releases_path(self) -> Path:
        """Returns a Path to the local dataset releases"""
        return self.local_path / "releases"

    @property
    def local_images_path(self) -> Path:
        """Returns a local Path to the images folder"""
        return self.local_path / "images"

    @property
    def identifier(self) -> DatasetIdentifier:
        return DatasetIdentifier(team_slug=self.team, dataset_slug=self.slug)<|MERGE_RESOLUTION|>--- conflicted
+++ resolved
@@ -14,11 +14,7 @@
 from darwin.dataset.upload_manager import add_files_to_dataset
 from darwin.dataset.utils import exhaust_generator, get_annotations, get_classes, make_class_lists
 from darwin.exceptions import NotFound, UnsupportedExportFormat
-<<<<<<< HEAD
-from darwin.exporter.formats.darwin import build_annotation
-=======
 from darwin.exporter.formats.darwin import build_image_annotation
->>>>>>> fd9db863
 from darwin.item import parse_dataset_item
 from darwin.utils import find_files, parse_darwin_json, split_video_annotation, urljoin
 from darwin.validators import name_taken, validation_error
@@ -30,10 +26,7 @@
 class RemoteDataset:
     def __init__(
         self,
-<<<<<<< HEAD
-=======
         *,
->>>>>>> fd9db863
         client: "Client",
         team: str,
         name: str,
@@ -169,11 +162,7 @@
             return progress, count
 
     def split_video_annotations(self, release_name: str = "latest"):
-<<<<<<< HEAD
-        release_dir = self.local_path / f"releases/{release_name}"
-=======
         release_dir = self.local_path / "releases" / release_name
->>>>>>> fd9db863
         video_frame_annotations_path = release_dir / "annotations"
 
         for count, annotation_file in enumerate(video_frame_annotations_path.glob("*.json")):
@@ -183,22 +172,13 @@
 
             frame_annotations = split_video_annotation(darwin_annotation)
             for frame_annotation in frame_annotations:
-<<<<<<< HEAD
-                annotation = build_annotation(frame_annotation)
-=======
                 annotation = build_image_annotation(frame_annotation)
->>>>>>> fd9db863
 
                 (video_frame_annotations_path / annotation_file.stem).mkdir(exist_ok=True, parents=True)
 
                 stem = frame_annotation.filename.split(".")[0]
-<<<<<<< HEAD
-                output_path = f"{(video_frame_annotations_path / stem)}.json"
-                with open(output_path, "w") as f:
-=======
                 output_path = video_frame_annotations_path / f"{stem}.json"
                 with output_path.open("w") as f:
->>>>>>> fd9db863
                     json.dump(annotation, f)
 
             # Finally delete video annotations
