--- conflicted
+++ resolved
@@ -253,6 +253,27 @@
         """Archives (soft-deletion) the remote dataset"""
         self.client.put(f"datasets/{self.dataset_id}/archive", payload={}, team=self.team)
 
+    def release(self, annotation_class_ids: Optional[List] = None, name: Optional[str] = None):
+        """Create a new release for the dataset
+
+        Parameters
+        ----------
+        annotation_class_ids: List
+            List of the classes to filter
+        name: str
+            Name of the release
+
+        Returns
+        -------
+        release: Release
+            The release created right now
+        """
+        if annotation_class_ids is None:
+            annotation_class_ids = []
+        payload = {"annotation_class_ids": annotation_class_ids, "name": name}
+        self.client.post(f"/datasets/{self.dataset_id}/exports", payload=payload, team=self.team)
+        return self.get_release()
+
     def get_report(self, granularity="day"):
         return self.client.get(
             f"/reports/{self.dataset_id}/annotation?group_by=dataset,user&dataset_ids={self.dataset_id}&granularity={granularity}&format=csv&include=dataset.name,user.first_name,user.last_name,user.email",
@@ -260,38 +281,6 @@
             raw=True,
         ).text
 
-<<<<<<< HEAD
-    def release(self, annotation_class_ids: Optional[List] = None, name: Optional[str] = None):
-=======
-    def release(self, name: Optional[str] = None):
->>>>>>> c95d45d8
-        """Create a new release for the dataset
-
-        Parameters
-        ----------
-<<<<<<< HEAD
-        annotation_class_ids: List
-            List of the classes to filter
-=======
->>>>>>> c95d45d8
-        name: str
-            Name of the release
-
-        Returns
-        -------
-        release: Release
-            The release created right now
-        """
-<<<<<<< HEAD
-        if annotation_class_ids is None:
-            annotation_class_ids = []
-        payload = {"annotation_class_ids": annotation_class_ids, "name": name}
-        self.client.post(f"/datasets/{self.dataset_id}/exports", payload=payload, team=self.team)
-=======
-        self.client.post(f"/datasets/{self.dataset_id}/exports", team=self.team)
->>>>>>> c95d45d8
-        return self.get_release()
-
     def get_releases(self):
         """Get a sorted list of releases with the most recent first
 
@@ -342,7 +331,7 @@
     @property
     def remote_path(self) -> Path:
         """Returns an URL specifying the location of the remote dataset"""
-        return urljoin(self.client.base_url, f"/datasets/{self.dataset_id}")
+        return Path(urljoin(self.client.base_url, f"/datasets/{self.dataset_id}"))
 
     @property
     def local_path(self) -> Path:
