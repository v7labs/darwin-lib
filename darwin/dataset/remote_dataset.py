--- conflicted
+++ resolved
@@ -63,14 +63,9 @@
         blocking: bool = True,
         multi_threaded: bool = True,
         extensions_to_exclude: Optional[List[str]] = None,
-<<<<<<< HEAD
-        fps: Optional[int] = mp.cpu_count(),
-        files_to_upload: Optional[List[str]] = None,
-=======
         fps: int = 1,
         files_to_upload: Optional[List[Path]] = None,
         source_folder: Optional[Path] = None,
->>>>>>> 692f7ae0
     ):
         """Uploads a local project (images ONLY) in the projects directory.
 
@@ -98,7 +93,6 @@
         count : int
             The files count
         """
-<<<<<<< HEAD
         if files_to_upload is None and not self.local_path.exists():
                 raise NotFound("Dataset location not found. Check your path.")
 
@@ -111,24 +105,6 @@
 
         if not files_to_upload:
             raise NotFound("No files to upload, check your path and exclusion filters")
-=======
-        if files_to_upload is None:
-            # Collect files in the default dataset location
-            # NOTE: this part will anyway change in PR#28
-            if source_folder is None:
-                source_folder = self.local_path / "images"
-            if not source_folder.exists():
-                raise NotFound(f"Dataset location not found. Check your path ({source_folder})")
-            files_to_upload = find_files(
-                source_folder, recursive=True, exclude=extensions_to_exclude
-            )
-
-            if not files_to_upload:
-                raise NotFound("No files to upload, check your path and exclusion filters")
-        elif extensions_to_exclude is not None:
-            # Filter files
-            files_to_upload = find_files(files_list=files_to_upload, exclude=extensions_to_exclude)
->>>>>>> 692f7ae0
 
         progress, count = add_files_to_dataset(
             client=self.client, dataset_id=str(self.dataset_id), filenames=files_to_upload, fps=fps
