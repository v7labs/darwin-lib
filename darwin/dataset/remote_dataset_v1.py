from typing import TYPE_CHECKING, Any, Dict, Iterator, List, Optional, Union

from darwin.dataset.release import Release
from darwin.dataset.upload_manager import (
    FileUploadCallback,
    LocalFile,
    ProgressCallback,
    UploadHandler,
    UploadHandlerV1,
)
from darwin.dataset.utils import is_relative_to
from darwin.datatypes import ItemId, PathLike
from darwin.exceptions import NotFound
from darwin.item import DatasetItem
from darwin.item_sorter import ItemSorter
from darwin.utils import find_files, urljoin
from requests.models import Response

if TYPE_CHECKING:
    from darwin.client import Client

from darwin.dataset import RemoteDataset


class RemoteDatasetV1(RemoteDataset):
    """
    Manages the remote and local versions of a dataset hosted on Darwin.
    It allows several dataset management operations such as syncing between
    remote and local, pulling a remote dataset, removing the local files, ...

    Parameters
    ----------
    client : Client
        Client to use for interaction with the server.
    team : str
        Team the dataset belongs to.
    name : str
        Name of the datasets as originally displayed on Darwin.
        It may contain white spaces, capital letters and special characters, e.g. `Bird Species!`.
    slug : str
        This is the dataset name with everything lower-case, removed specials characters and
        spaces are replaced by dashes, e.g., `bird-species`. This string is unique within a team.
    dataset_id : int
        Unique internal reference from the Darwin backend.
    item_count : int, default: 0
        Dataset size (number of items).
    progress : float, default: 0
        How much of the dataset has been annotated 0.0 to 1.0 (1.0 == 100%).

    Attributes
    ----------
    client : Client
        Client to use for interaction with the server.
    team : str
        Team the dataset belongs to.
    name : str
        Name of the datasets as originally displayed on Darwin.
        It may contain white spaces, capital letters and special characters, e.g. `Bird Species!`.
    slug : str
        This is the dataset name with everything lower-case, removed specials characters and
        spaces are replaced by dashes, e.g., `bird-species`. This string is unique within a team.
    dataset_id : int
        Unique internal reference from the Darwin backend.
    item_count : int, default: 0
        Dataset size (number of items).
    progress : float, default: 0
        How much of the dataset has been annotated 0.0 to 1.0 (1.0 == 100%).
    """

    def __init__(
        self,
        *,
        client: "Client",
        team: str,
        name: str,
        slug: str,
        dataset_id: int,
        item_count: int = 0,
        progress: float = 0,
    ):
        super().__init__(
            client=client,
            team=team,
            name=name,
            slug=slug,
            dataset_id=dataset_id,
            item_count=item_count,
            progress=progress,
        )

    def get_releases(self) -> List["Release"]:
        """
        Get a sorted list of releases with the most recent first.

        Returns
        -------
        List["Release"]
            Returns a sorted list of available ``Release``\\s with the most recent first.
        """
        try:
            releases_json: List[Dict[str, Any]] = self.client.get_exports(self.dataset_id, self.team)
        except NotFound:
            return []

        releases = [Release.parse_json(self.slug, self.team, payload) for payload in releases_json]
        return sorted(filter(lambda x: x.available, releases), key=lambda x: x.version, reverse=True)

    def push(
        self,
        files_to_upload: Optional[List[Union[PathLike, LocalFile]]],
        *,
        blocking: bool = True,
        multi_threaded: bool = True,
        fps: int = 0,
        as_frames: bool = False,
        files_to_exclude: Optional[List[PathLike]] = None,
        path: Optional[str] = None,
        preserve_folders: bool = False,
        progress_callback: Optional[ProgressCallback] = None,
        file_upload_callback: Optional[FileUploadCallback] = None,
    ) -> UploadHandler:
        """
        Uploads a local dataset (images ONLY) in the datasets directory.

        Parameters
        ----------
        files_to_upload : Optional[List[Union[PathLike, LocalFile]]]
            List of files to upload. Those can be folders.
        blocking : bool, default: True
            If False, the dataset is not uploaded and a generator function is returned instead.
        multi_threaded : bool, default: True
            Uses multiprocessing to upload the dataset in parallel.
            If blocking is False this has no effect.
        fps : int, default: 0
            When the uploading file is a video, specify its framerate.
        as_frames: bool, default: False
            When the uploading file is a video, specify whether it's going to be uploaded as a list of frames.
        files_to_exclude : Optional[PathLike]], default: None
            Optional list of files to exclude from the file scan. Those can be folders.
        path: Optional[str], default: None
            Optional path to store the files in.
        preserve_folders : bool, default: False
            Specify whether or not to preserve folder paths when uploading
        progress_callback: Optional[ProgressCallback], default: None
            Optional callback, called every time the progress of an uploading files is reported.
        file_upload_callback: Optional[FileUploadCallback], default: None
            Optional callback, called every time a file chunk is uploaded.

        Returns
        -------
        handler : UploadHandler
           Class for handling uploads, progress and error messages.

        Raises
        ------
        ValueError
            - If ``files_to_upload`` is ``None``.
            - If a path is specified when uploading a LocalFile object.
            - If there are no files to upload (because path is wrong or the exclude filter excludes everything).
        """

        if files_to_exclude is None:
            files_to_exclude = []

        if files_to_upload is None:
            raise ValueError("No files or directory specified.")

        uploading_files = [item for item in files_to_upload if isinstance(item, LocalFile)]
        search_files = [item for item in files_to_upload if not isinstance(item, LocalFile)]

        generic_parameters_specified = path is not None or fps != 0 or as_frames is not False
        if uploading_files and generic_parameters_specified:
            raise ValueError("Cannot specify a path when uploading a LocalFile object.")

        for found_file in find_files(search_files, files_to_exclude=files_to_exclude):
            local_path = path
            if preserve_folders:
                source_files = [source_file for source_file in search_files if is_relative_to(found_file, source_file)]
                if source_files:
                    local_path = str(found_file.relative_to(source_files[0]).parent)
            uploading_files.append(LocalFile(found_file, fps=fps, as_frames=as_frames, path=local_path))

        if not uploading_files:
            raise ValueError("No files to upload, check your path, exclusion filters and resume flag")

        handler = UploadHandlerV1(self, uploading_files)
        if blocking:
            handler.upload(
                multi_threaded=multi_threaded,
                progress_callback=progress_callback,
                file_upload_callback=file_upload_callback,
            )
        else:
            handler.prepare_upload()

        return handler

    def fetch_remote_files(
        self, filters: Optional[Dict[str, Union[str, List[str]]]] = None, sort: Optional[Union[str, ItemSorter]] = None
    ) -> Iterator[DatasetItem]:
        """
        Fetch and lists all files on the remote dataset.

        Parameters
        ----------
        filters : Optional[Dict[str, Union[str, List[str]]]], default: None
            The filters to use. Files excluded by the filter won't be fetched.
        sort : Optional[Union[str, ItemSorter]], default: None
            A sorting direction. It can be a string with the values 'asc', 'ascending', 'desc',
            'descending' or an ``ItemSorter`` instance.

        Yields
        -------
        Iterator[DatasetItem]
            An iterator of ``DatasetItem``.
        """
        post_filters: Dict[str, Union[str, List[str]]] = {}
        post_sort: Dict[str, str] = {}

        if filters:
            for list_type in ["filenames", "statuses"]:
                if list_type in filters:
                    if type(filters[list_type]) is list:
                        post_filters[list_type] = filters[list_type]
                    else:
                        post_filters[list_type] = str(filters[list_type])
            if "path" in filters:
                post_filters["path"] = str(filters["path"])
            if "types" in filters:
                post_filters["types"] = str(filters["types"])

            if sort:
                item_sorter = ItemSorter.parse(sort)
                post_sort[item_sorter.field] = item_sorter.direction.value
        cursor = {"page[size]": 500}
        while True:
            payload = {"filter": post_filters, "sort": post_sort}
            response = self.client.fetch_remote_files(self.dataset_id, cursor, payload, self.team)

            yield from [DatasetItem.parse(item) for item in response["items"]]

            if response["metadata"]["next"]:
                cursor["page[from]"] = response["metadata"]["next"]
            else:
                return

    def archive(self, items: Iterator[DatasetItem]) -> None:
        """
        Archives (soft-deletion) the given ``DatasetItem``\\s belonging to this ``RemoteDataset``.

        Parameters
        ----------
        items : Iterator[DatasetItem]
            The ``DatasetItem``\\s to be archived.
        """
        payload: Dict[str, Any] = {"filter": {"dataset_item_ids": [item.id for item in items]}}
        self.client.archive_item(self.slug, self.team, payload)

    def restore_archived(self, items: Iterator[DatasetItem]) -> None:
        """
        Restores the archived ``DatasetItem``\\s that belong to this ``RemoteDataset``.

        Parameters
        ----------
        items : Iterator[DatasetItem]
            The ``DatasetItem``\\s to be restored.
        """
        payload: Dict[str, Any] = {"filter": {"dataset_item_ids": [item.id for item in items]}}
        self.client.restore_archived_item(self.slug, self.team, payload)

    def move_to_new(self, items: Iterator[DatasetItem]) -> None:
        """
        Changes the given ``DatasetItem``\\s status to ``new``.

        Parameters
        ----------
        items : Iterator[DatasetItem]
            The ``DatasetItem``\\s whose status will change.
        """
        payload: Dict[str, Any] = {"filter": {"dataset_item_ids": [item.id for item in items]}}
        self.client.move_item_to_new(self.slug, self.team, payload)

    def reset(self, items: Iterator[DatasetItem]) -> None:
        """
        Resets the given ``DatasetItem``\\s.

        Parameters
        ----------
        items : Iterator[DatasetItem]
            The ``DatasetItem``\\s to be resetted.
        """
        payload: Dict[str, Any] = {"filter": {"dataset_item_ids": [item.id for item in items]}}
        self.client.reset_item(self.slug, self.team, payload)

    def delete_items(self, items: Iterator[DatasetItem]) -> None:
        """
        Deletes the given ``DatasetItem``\\s.

        Parameters
        ----------
        items : Iterator[DatasetItem]
            The ``DatasetItem``\\s to be deleted.
        """
        payload: Dict[str, Any] = {"filter": {"dataset_item_ids": [item.id for item in items]}}
        self.client.delete_item(self.slug, self.team, payload)

    def export(
        self,
        name: str,
        annotation_class_ids: Optional[List[str]] = None,
        include_url_token: bool = False,
        include_authorship: bool = False,
    ) -> None:
        """
        Create a new release for this ``RemoteDataset``.

        Parameters
        ----------
        name : str
            Name of the release.
        annotation_class_ids : Optional[List[str]], default: None
            List of the classes to filter.
        include_url_token : bool, default: False
            Should the image url in the export include a token enabling access without team
            membership or not?
        include_authorship : bool, default: False
            If set, include annotator and reviewer metadata for each annotation.

        """
        if annotation_class_ids is None:
            annotation_class_ids = []

        payload = {
            "annotation_class_ids": annotation_class_ids,
            "name": name,
            "include_export_token": include_url_token,
            "include_authorship": include_authorship,
        }
        self.client.create_export(self.dataset_id, payload, self.team)

    def get_report(self, granularity: str = "day") -> str:
        """
        Returns a String representation of a CSV report for this ``RemoteDataset``.

        Parameters
        ----------
        granularity : str, default: "day"
            The granularity of the report, can be 'day', 'week' or 'month'.

        Returns
        -------
        str
            A CSV report.
        """
        response: Response = self.client.get_report(self.dataset_id, granularity, self.team)
        return response.text

    def workview_url_for_item(self, item: DatasetItem) -> str:
        """
        Returns the darwin URL for the given ``DatasetItem``.

        Parameters
        ----------
        item : DatasetItem
            The ``DatasetItem`` for which we want the url.

        Returns
        -------
        str
            The url.
        """
        return urljoin(self.client.base_url, f"/workview?dataset={self.dataset_id}&image={item.seq}")

<<<<<<< HEAD
    def post_comment(self, item: DatasetItem, text: str, x: float, y: float, w: float, h: float):
=======
    def post_comment(self, item_id: ItemId, text: str, x: int, y: int, w: int, h: int):
>>>>>>> 2707abb7
        """
        Adds a comment to an item in this dataset
        Instantiates a workflow if needed
        """
        maybe_workflow_id: Optional[int] = item.current_workflow_id

        if maybe_workflow_id is None:
            workflow_id: int = self.client.instantiate_item(item.id)
        else:
            workflow_id = maybe_workflow_id

        self.client.post_workflow_comment(workflow_id, text, x, y, w, h)

    def import_annotation(self, item_id: ItemId, payload: Dict[str, Any]) -> None:
        """
        Imports the annotation for the item with the given id.

        Parameters
        ----------
        item_id: ItemId
            Identifier of the Image or Video that we are import the annotation to.
        payload: Dict[str, Any]
            A dictionary with the annotation to import. The default format is:
            `{"annotations": serialized_annotations, "overwrite": "false"}`
        """

        self.client.import_annotation(item_id, payload=payload)<|MERGE_RESOLUTION|>--- conflicted
+++ resolved
@@ -371,11 +371,7 @@
         """
         return urljoin(self.client.base_url, f"/workview?dataset={self.dataset_id}&image={item.seq}")
 
-<<<<<<< HEAD
     def post_comment(self, item: DatasetItem, text: str, x: float, y: float, w: float, h: float):
-=======
-    def post_comment(self, item_id: ItemId, text: str, x: int, y: int, w: int, h: int):
->>>>>>> 2707abb7
         """
         Adds a comment to an item in this dataset
         Instantiates a workflow if needed
