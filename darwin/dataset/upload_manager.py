--- conflicted
+++ resolved
@@ -9,12 +9,9 @@
 from darwin.exceptions import UnsupportedFileType
 from darwin.utils import SUPPORTED_IMAGE_EXTENSIONS, SUPPORTED_VIDEO_EXTENSIONS
 
-<<<<<<< HEAD
-=======
 if TYPE_CHECKING:
     from darwin.client import Client
 
->>>>>>> 5d09ec22
 def add_files_to_dataset(
         client: "Client",
         dataset_id: str,
