--- conflicted
+++ resolved
@@ -109,11 +109,7 @@
         multi_threaded: bool = True,
         progress_callback: Optional[ProgressCallback] = None,
         file_upload_callback: Optional[FileUploadCallback] = None,
-<<<<<<< HEAD
         max_workers: Optional[int] = None
-=======
-        max_workers: Optional[int] = None,
->>>>>>> 107a1f9a
     ):
         if not self._progress:
             self.prepare_upload()
