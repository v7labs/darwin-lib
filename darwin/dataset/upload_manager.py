--- conflicted
+++ resolved
@@ -205,13 +205,8 @@
         class_mapping = {str(cm['name']): cm['id'] for cm in json.load(json_file)}
 
     # For each annotation found in the folder send out a request
-<<<<<<< HEAD
     for f in annotations_path.glob(f"*.json"):
         with f.open() as json_file:
-=======
-    for f in annotations_path.glob("*.json"):
-        with open(str(f)) as json_file:
->>>>>>> 3bfca258
             # Read the annotation json file
             data = json.load(json_file)
             # Compose the payload
