--- conflicted
+++ resolved
@@ -1,10 +1,5 @@
 import functools
 import itertools
-<<<<<<< HEAD
-=======
-from pathlib import Path
-from typing import Any, Dict, List, Optional, TYPE_CHECKING
->>>>>>> e5733698
 import json
 from pathlib import Path
 from typing import Any, Dict, List, Optional, TYPE_CHECKING
@@ -245,30 +240,6 @@
 
     Parameters
     ----------
-<<<<<<< HEAD
-    signature
-    end_point
-    file_path
-
-    Returns
-    -------
-    requests.Response
-    Response of the post request
-    """
-    with open(file_path, "rb") as file:
-        return requests.post("http:" + end_point, data=signature, files={"file": file})
-
-
-def sign_upload(client, image_id, key, file_path):
-    """
-
-    Parameters
-    ----------
-    client
-    image_id
-    key
-    file_path
-=======
     client: Client
         Client authenticated to the team where the put request will be made
     image_id: int
@@ -277,7 +248,6 @@
         Path in the s3 bucket
     file_path: Path
         Path to the file to upload on the file system
->>>>>>> e5733698
 
     Returns
     -------
