--- conflicted
+++ resolved
@@ -121,7 +121,6 @@
                 "annotation_type should be either 'tag', 'bounding_box', or 'polygon'"
             )
 
-<<<<<<< HEAD
         # Find all the annotations and their corresponding images
         for annotation_path in sorted(annotations_dir.glob("**/*.json")):
             darwin_json = stream_darwin_json(annotation_path)
@@ -132,42 +131,6 @@
                 continue
             else:
                 raise ValueError(f"Annotation ({annotation_path}) does not have a corresponding image")
-=======
-    def _setup_annotations_and_images(
-        self,
-        release_path,
-        annotations_dir,
-        images_dir,
-        annotation_type,
-        split,
-        partition,
-        split_type,
-    ):
-        stems = build_stems(
-            release_path, annotations_dir, annotation_type, split, partition, split_type
-        )
-        for stem in stems:
-            annotation_path = annotations_dir / f"{stem}.json"
-            images = []
-            for ext in SUPPORTED_IMAGE_EXTENSIONS:
-                image_path = images_dir / f"{stem}{ext}"
-                if image_path.exists():
-                    images.append(image_path)
-                    continue
-                image_path = images_dir / f"{stem}{ext.upper()}"
-                if image_path.exists():
-                    images.append(image_path)
-            if len(images) < 1:
-                raise ValueError(
-                    f"Annotation ({annotation_path}) does not have a corresponding image"
-                )
-            if len(images) > 1:
-                raise ValueError(
-                    f"Image ({stem}) is present with multiple extensions. This is forbidden."
-                )
-            self.images_path.append(images[0])
-            self.annotations_path.append(annotation_path)
->>>>>>> 5b7ad8b4
 
     def _initial_setup(self, dataset_path, release_name):
         assert dataset_path is not None
