--- conflicted
+++ resolved
@@ -246,11 +246,7 @@
         class_weights /= class_weights.sum()
         return class_weights
 
-<<<<<<< HEAD
-    # Loads an image with OpenCV and returns the channel wise means of the image.
-=======
     # Loads an image with Pillow and returns the channel wise means of the image.
->>>>>>> 069a511e
     @staticmethod
     def _return_mean(image_path):
         img = np.array(load_pil_image(image_path))
