from typing import List
from uuid import UUID, uuid4

import pytest

<<<<<<< HEAD
from darwin.future.data_objects.item import Folder, ItemCore
=======
from darwin.future.data_objects.item import Folder, Item, ItemLayout


@pytest.fixture
def base_layout() -> ItemLayout:
    return ItemLayout(
        slots=["slot1", "slot2"], type="grid", layout_shape=[2, 1], version=2
    )
>>>>>>> f1b8f3c8


@pytest.fixture
def base_items() -> List[ItemCore]:
    return [
        ItemCore(
            name=f"test_{i}",
            path="test_path",
            dataset_id=1,
            id=UUID("00000000-0000-0000-0000-000000000000"),
            slots=[],
            processing_status="complete",
            priority=0,
        )
        for i in range(10)
    ]


@pytest.fixture
def base_folders() -> List[Folder]:
    return [
        Folder(
            dataset_id=0,
            filtered_item_count=1,
            path=f"test_path_{i}",
            unfiltered_item_count=1,
        )
        for i in range(10)
    ]


@pytest.fixture
def base_items_json(base_items: List[ItemCore]) -> List[dict]:
    items = [item.dict() for item in base_items]
    # json library doesn't support UUIDs so need to be str'd
    for item in items:
        item["id"] = str(item["id"])
    return items


@pytest.fixture
def base_folders_json(base_folders: List[Folder]) -> List[dict]:
    return [folder.dict() for folder in base_folders]


@pytest.fixture
def UUIDs() -> List[UUID]:
    return [uuid4() for i in range(10)]


@pytest.fixture
def UUIDs_str(UUIDs: List[UUID]) -> List[str]:
    return [str(uuid) for uuid in UUIDs]


@pytest.fixture
def stage_id() -> UUID:
    return uuid4()


@pytest.fixture
def workflow_id() -> UUID:
    return uuid4()<|MERGE_RESOLUTION|>--- conflicted
+++ resolved
@@ -3,10 +3,7 @@
 
 import pytest
 
-<<<<<<< HEAD
-from darwin.future.data_objects.item import Folder, ItemCore
-=======
-from darwin.future.data_objects.item import Folder, Item, ItemLayout
+from darwin.future.data_objects.item import Folder, ItemCore, ItemLayout
 
 
 @pytest.fixture
@@ -14,7 +11,6 @@
     return ItemLayout(
         slots=["slot1", "slot2"], type="grid", layout_shape=[2, 1], version=2
     )
->>>>>>> f1b8f3c8
 
 
 @pytest.fixture
