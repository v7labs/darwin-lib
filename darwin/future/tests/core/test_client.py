import unittest
<<<<<<< HEAD
from pathlib import Path
=======
>>>>>>> 92bc4dd4

import pytest
import responses
from pydantic import ValidationError
from requests import HTTPError

<<<<<<< HEAD
from darwin.future.core.client import Client, DarwinConfig, TeamsConfig
from darwin.future.exceptions.base import DarwinException
from darwin.future.exceptions.client import NotFound, Unauthorized
from darwin.future.tests.core.fixtures import *
from darwin.future.tests.fixtures import *


@pytest.fixture
def base_client(base_config: DarwinConfig) -> Client:
    return Client(base_config)


def test_create_config(base_config: DarwinConfig) -> None:
    assert base_config.api_key == "test_key"
    assert base_config.base_url == "http://test_url.com/"
    assert base_config.default_team == "default-team"


def test_config_base_url(base_config: DarwinConfig) -> None:
=======
from darwin.future.core.client import Client, Config
from darwin.future.exceptions.base import DarwinException
from darwin.future.exceptions.client import NotFound, Unauthorized


@pytest.fixture
def base_config() -> Config:
    return Config(api_key="test_key", base_url="http://test_url.com/", default_team=None)


@pytest.fixture
def base_client(base_config: Config) -> Client:
    return Client(base_config)


def test_create_config(base_config: Config) -> None:
    assert base_config.api_key == "test_key"
    assert base_config.base_url == "http://test_url.com/"
    assert base_config.default_team is None


def test_config_base_url(base_config: Config) -> None:
>>>>>>> 92bc4dd4
    assert base_config.base_url == "http://test_url.com/"

    # Test that the base_url validates after being created
    base_config.base_url = "https://test_url.com"
    assert base_config.base_url == "https://test_url.com/"

    # Test that the base_url fails validation on invalid url strings
    with pytest.raises(ValidationError):
        base_config.base_url = "test_url.com"
        base_config.base_url = "ftp://test_url.com"
        base_config.base_url = ""


@pytest.mark.parametrize("base_url", ["test_url.com", "ftp://test_url.com", ""])
def test_invalid_config_url_validation(base_url: str) -> None:
    with pytest.raises(ValidationError):
<<<<<<< HEAD
        config = DarwinConfig(
            api_key="test_key",
            api_endpoint="http://test_url.com/api/",
            base_url=base_url,
            default_team="default-team",
            teams={},
        )
=======
        config = Config(api_key="test_key", base_url=base_url, default_team=None)
>>>>>>> 92bc4dd4


def test_client(base_client: Client) -> None:
    assert base_client.config.api_key == "test_key"
    assert base_client.config.base_url == "http://test_url.com/"
<<<<<<< HEAD
    assert base_client.config.default_team == "default-team"
=======
    assert base_client.config.default_team is None
>>>>>>> 92bc4dd4

    assert base_client.session is not None
    assert base_client.headers is not None
    assert base_client.headers == {"Content-Type": "application/json", "Authorization": "ApiKey test_key"}

    # Test client functionality works
<<<<<<< HEAD
    endpoint = base_client.config.api_endpoint + "test_endpoint"
    with responses.RequestsMock() as rsps:
        rsps.add(responses.GET, endpoint, json={"test": "test"}, status=200)
        rsps.add(responses.PUT, endpoint, json={"test": "test"}, status=200)
        rsps.add(responses.POST, endpoint, json={"test": "test"}, status=200)
        rsps.add(responses.DELETE, endpoint, json={"test": "test"}, status=200)
        rsps.add(responses.PATCH, endpoint, json={"test": "test"}, status=200)
=======
    with responses.RequestsMock() as rsps:
        rsps.add(responses.GET, "http://test_url.com/test_endpoint", json={"test": "test"}, status=200)
        rsps.add(responses.PUT, "http://test_url.com/test_endpoint", json={"test": "test"}, status=200)
        rsps.add(responses.POST, "http://test_url.com/test_endpoint", json={"test": "test"}, status=200)
        rsps.add(responses.DELETE, "http://test_url.com/test_endpoint", json={"test": "test"}, status=200)
        rsps.add(responses.PATCH, "http://test_url.com/test_endpoint", json={"test": "test"}, status=200)
>>>>>>> 92bc4dd4

        # Test get
        response = base_client.get("test_endpoint")
        assert response == {"test": "test"}

        # Test put
        response = base_client.put("test_endpoint", {"test": "test"})
        assert response == {"test": "test"}

        # Test post
        response = base_client.post("test_endpoint", {"test": "test"})
        assert response == {"test": "test"}

        # Test delete
        response = base_client.delete("test_endpoint")
        assert response == {"test": "test"}

        # Test patch
        response = base_client.patch("test_endpoint", {"test": "test"})
        assert response == {"test": "test"}


@pytest.mark.parametrize(
    "status_code, exception",
    [(401, Unauthorized), (404, NotFound)],
)
def test_client_raises_darwin(status_code: int, exception: DarwinException, base_client: Client) -> None:
<<<<<<< HEAD
    endpoint = base_client.config.api_endpoint + "test_endpoint"
    with responses.RequestsMock() as rsps:
        rsps.add(responses.GET, endpoint, json={"test": "test"}, status=status_code)
        with pytest.raises(exception):  # type: ignore
            base_client.get("test_endpoint")
        rsps.reset()
        rsps.add(responses.PUT, endpoint, json={"test": "test"}, status=status_code)
        with pytest.raises(exception):  # type: ignore
            base_client.put("test_endpoint", {"test": "test"})
        rsps.reset()
        rsps.add(responses.POST, endpoint, json={"test": "test"}, status=status_code)
        with pytest.raises(exception):  # type: ignore
            base_client.post("test_endpoint", {"test": "test"})
        rsps.reset()
        rsps.add(responses.DELETE, endpoint, json={"test": "test"}, status=status_code)
        with pytest.raises(exception):  # type: ignore
            base_client.delete("test_endpoint")
        rsps.reset()
        rsps.add(responses.PATCH, endpoint, json={"test": "test"}, status=status_code)
=======
    with responses.RequestsMock() as rsps:
        rsps.add(responses.GET, "http://test_url.com/test_endpoint", json={"test": "test"}, status=status_code)
        with pytest.raises(exception):  # type: ignore
            base_client.get("test_endpoint")
        rsps.reset()
        rsps.add(responses.PUT, "http://test_url.com/test_endpoint", json={"test": "test"}, status=status_code)
        with pytest.raises(exception):  # type: ignore
            base_client.put("test_endpoint", {"test": "test"})
        rsps.reset()
        rsps.add(responses.POST, "http://test_url.com/test_endpoint", json={"test": "test"}, status=status_code)
        with pytest.raises(exception):  # type: ignore
            base_client.post("test_endpoint", {"test": "test"})
        rsps.reset()
        rsps.add(responses.DELETE, "http://test_url.com/test_endpoint", json={"test": "test"}, status=status_code)
        with pytest.raises(exception):  # type: ignore
            base_client.delete("test_endpoint")
        rsps.reset()
        rsps.add(responses.PATCH, "http://test_url.com/test_endpoint", json={"test": "test"}, status=status_code)
>>>>>>> 92bc4dd4
        with pytest.raises(exception):  # type: ignore
            base_client.patch("test_endpoint", {"test": "test"})


def test_client_raises_generic(base_client: Client) -> None:
<<<<<<< HEAD
    endpoint = base_client.config.api_endpoint + "test_endpoint"
    status_code = 499
    with responses.RequestsMock() as rsps:
        rsps.add(responses.GET, endpoint, json={"test": "test"}, status=status_code)
        with pytest.raises(HTTPError):
            base_client.get("test_endpoint")
        rsps.reset()
        rsps.add(responses.PUT, endpoint, json={"test": "test"}, status=status_code)
        with pytest.raises(HTTPError):
            base_client.put("test_endpoint", {"test": "test"})
        rsps.reset()
        rsps.add(responses.POST, endpoint, json={"test": "test"}, status=status_code)
        with pytest.raises(HTTPError):
            base_client.post("test_endpoint", {"test": "test"})
        rsps.reset()
        rsps.add(responses.DELETE, endpoint, json={"test": "test"}, status=status_code)
        with pytest.raises(HTTPError):
            base_client.delete("test_endpoint")
        rsps.reset()
        rsps.add(responses.PATCH, endpoint, json={"test": "test"}, status=status_code)
=======
    status_code = 499
    with responses.RequestsMock() as rsps:
        rsps.add(responses.GET, "http://test_url.com/test_endpoint", json={"test": "test"}, status=status_code)
        with pytest.raises(HTTPError):
            base_client.get("test_endpoint")
        rsps.reset()
        rsps.add(responses.PUT, "http://test_url.com/test_endpoint", json={"test": "test"}, status=status_code)
        with pytest.raises(HTTPError):
            base_client.put("test_endpoint", {"test": "test"})
        rsps.reset()
        rsps.add(responses.POST, "http://test_url.com/test_endpoint", json={"test": "test"}, status=status_code)
        with pytest.raises(HTTPError):
            base_client.post("test_endpoint", {"test": "test"})
        rsps.reset()
        rsps.add(responses.DELETE, "http://test_url.com/test_endpoint", json={"test": "test"}, status=status_code)
        with pytest.raises(HTTPError):
            base_client.delete("test_endpoint")
        rsps.reset()
        rsps.add(responses.PATCH, "http://test_url.com/test_endpoint", json={"test": "test"}, status=status_code)
>>>>>>> 92bc4dd4
        with pytest.raises(HTTPError):
            base_client.patch("test_endpoint", {"test": "test"})<|MERGE_RESOLUTION|>--- conflicted
+++ resolved
@@ -1,25 +1,16 @@
 import unittest
-<<<<<<< HEAD
 from pathlib import Path
-=======
->>>>>>> 92bc4dd4
 
 import pytest
 import responses
 from pydantic import ValidationError
 from requests import HTTPError
 
-<<<<<<< HEAD
 from darwin.future.core.client import Client, DarwinConfig, TeamsConfig
 from darwin.future.exceptions.base import DarwinException
 from darwin.future.exceptions.client import NotFound, Unauthorized
 from darwin.future.tests.core.fixtures import *
 from darwin.future.tests.fixtures import *
-
-
-@pytest.fixture
-def base_client(base_config: DarwinConfig) -> Client:
-    return Client(base_config)
 
 
 def test_create_config(base_config: DarwinConfig) -> None:
@@ -29,30 +20,6 @@
 
 
 def test_config_base_url(base_config: DarwinConfig) -> None:
-=======
-from darwin.future.core.client import Client, Config
-from darwin.future.exceptions.base import DarwinException
-from darwin.future.exceptions.client import NotFound, Unauthorized
-
-
-@pytest.fixture
-def base_config() -> Config:
-    return Config(api_key="test_key", base_url="http://test_url.com/", default_team=None)
-
-
-@pytest.fixture
-def base_client(base_config: Config) -> Client:
-    return Client(base_config)
-
-
-def test_create_config(base_config: Config) -> None:
-    assert base_config.api_key == "test_key"
-    assert base_config.base_url == "http://test_url.com/"
-    assert base_config.default_team is None
-
-
-def test_config_base_url(base_config: Config) -> None:
->>>>>>> 92bc4dd4
     assert base_config.base_url == "http://test_url.com/"
 
     # Test that the base_url validates after being created
@@ -69,7 +36,6 @@
 @pytest.mark.parametrize("base_url", ["test_url.com", "ftp://test_url.com", ""])
 def test_invalid_config_url_validation(base_url: str) -> None:
     with pytest.raises(ValidationError):
-<<<<<<< HEAD
         config = DarwinConfig(
             api_key="test_key",
             api_endpoint="http://test_url.com/api/",
@@ -77,26 +43,18 @@
             default_team="default-team",
             teams={},
         )
-=======
-        config = Config(api_key="test_key", base_url=base_url, default_team=None)
->>>>>>> 92bc4dd4
 
 
 def test_client(base_client: Client) -> None:
     assert base_client.config.api_key == "test_key"
     assert base_client.config.base_url == "http://test_url.com/"
-<<<<<<< HEAD
     assert base_client.config.default_team == "default-team"
-=======
-    assert base_client.config.default_team is None
->>>>>>> 92bc4dd4
 
     assert base_client.session is not None
     assert base_client.headers is not None
     assert base_client.headers == {"Content-Type": "application/json", "Authorization": "ApiKey test_key"}
 
     # Test client functionality works
-<<<<<<< HEAD
     endpoint = base_client.config.api_endpoint + "test_endpoint"
     with responses.RequestsMock() as rsps:
         rsps.add(responses.GET, endpoint, json={"test": "test"}, status=200)
@@ -104,14 +62,6 @@
         rsps.add(responses.POST, endpoint, json={"test": "test"}, status=200)
         rsps.add(responses.DELETE, endpoint, json={"test": "test"}, status=200)
         rsps.add(responses.PATCH, endpoint, json={"test": "test"}, status=200)
-=======
-    with responses.RequestsMock() as rsps:
-        rsps.add(responses.GET, "http://test_url.com/test_endpoint", json={"test": "test"}, status=200)
-        rsps.add(responses.PUT, "http://test_url.com/test_endpoint", json={"test": "test"}, status=200)
-        rsps.add(responses.POST, "http://test_url.com/test_endpoint", json={"test": "test"}, status=200)
-        rsps.add(responses.DELETE, "http://test_url.com/test_endpoint", json={"test": "test"}, status=200)
-        rsps.add(responses.PATCH, "http://test_url.com/test_endpoint", json={"test": "test"}, status=200)
->>>>>>> 92bc4dd4
 
         # Test get
         response = base_client.get("test_endpoint")
@@ -139,7 +89,6 @@
     [(401, Unauthorized), (404, NotFound)],
 )
 def test_client_raises_darwin(status_code: int, exception: DarwinException, base_client: Client) -> None:
-<<<<<<< HEAD
     endpoint = base_client.config.api_endpoint + "test_endpoint"
     with responses.RequestsMock() as rsps:
         rsps.add(responses.GET, endpoint, json={"test": "test"}, status=status_code)
@@ -159,32 +108,11 @@
             base_client.delete("test_endpoint")
         rsps.reset()
         rsps.add(responses.PATCH, endpoint, json={"test": "test"}, status=status_code)
-=======
-    with responses.RequestsMock() as rsps:
-        rsps.add(responses.GET, "http://test_url.com/test_endpoint", json={"test": "test"}, status=status_code)
-        with pytest.raises(exception):  # type: ignore
-            base_client.get("test_endpoint")
-        rsps.reset()
-        rsps.add(responses.PUT, "http://test_url.com/test_endpoint", json={"test": "test"}, status=status_code)
-        with pytest.raises(exception):  # type: ignore
-            base_client.put("test_endpoint", {"test": "test"})
-        rsps.reset()
-        rsps.add(responses.POST, "http://test_url.com/test_endpoint", json={"test": "test"}, status=status_code)
-        with pytest.raises(exception):  # type: ignore
-            base_client.post("test_endpoint", {"test": "test"})
-        rsps.reset()
-        rsps.add(responses.DELETE, "http://test_url.com/test_endpoint", json={"test": "test"}, status=status_code)
-        with pytest.raises(exception):  # type: ignore
-            base_client.delete("test_endpoint")
-        rsps.reset()
-        rsps.add(responses.PATCH, "http://test_url.com/test_endpoint", json={"test": "test"}, status=status_code)
->>>>>>> 92bc4dd4
         with pytest.raises(exception):  # type: ignore
             base_client.patch("test_endpoint", {"test": "test"})
 
 
 def test_client_raises_generic(base_client: Client) -> None:
-<<<<<<< HEAD
     endpoint = base_client.config.api_endpoint + "test_endpoint"
     status_code = 499
     with responses.RequestsMock() as rsps:
@@ -205,26 +133,5 @@
             base_client.delete("test_endpoint")
         rsps.reset()
         rsps.add(responses.PATCH, endpoint, json={"test": "test"}, status=status_code)
-=======
-    status_code = 499
-    with responses.RequestsMock() as rsps:
-        rsps.add(responses.GET, "http://test_url.com/test_endpoint", json={"test": "test"}, status=status_code)
-        with pytest.raises(HTTPError):
-            base_client.get("test_endpoint")
-        rsps.reset()
-        rsps.add(responses.PUT, "http://test_url.com/test_endpoint", json={"test": "test"}, status=status_code)
-        with pytest.raises(HTTPError):
-            base_client.put("test_endpoint", {"test": "test"})
-        rsps.reset()
-        rsps.add(responses.POST, "http://test_url.com/test_endpoint", json={"test": "test"}, status=status_code)
-        with pytest.raises(HTTPError):
-            base_client.post("test_endpoint", {"test": "test"})
-        rsps.reset()
-        rsps.add(responses.DELETE, "http://test_url.com/test_endpoint", json={"test": "test"}, status=status_code)
-        with pytest.raises(HTTPError):
-            base_client.delete("test_endpoint")
-        rsps.reset()
-        rsps.add(responses.PATCH, "http://test_url.com/test_endpoint", json={"test": "test"}, status=status_code)
->>>>>>> 92bc4dd4
         with pytest.raises(HTTPError):
             base_client.patch("test_endpoint", {"test": "test"})