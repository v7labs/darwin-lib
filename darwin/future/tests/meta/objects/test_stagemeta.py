--- conflicted
+++ resolved
@@ -45,14 +45,9 @@
     with responses.RequestsMock() as rsps:
         rsps.add(
             rsps.GET,
-<<<<<<< HEAD
-            base_meta_client.config.api_endpoint + "v2/teams/default-team/items/ids"
-            f"?workflow_stage_ids={str(stage_meta.id)}&dataset_ids=1337",
-=======
             base_meta_client.config.api_endpoint
             + f"v2/teams/default-team/items/ids?workflow_stage_ids={str(stage_meta.id)}"
             "&dataset_ids=1337",
->>>>>>> 1ac5d03a
             json={"item_ids": UUIDs_str},
             status=200,
         )
@@ -66,14 +61,9 @@
     with responses.RequestsMock() as rsps:
         rsps.add(
             rsps.GET,
-<<<<<<< HEAD
-            base_meta_client.config.api_endpoint + "v2/teams/default-team/items/ids?"
-            f"workflow_stage_ids={str(stage_meta.id)}&dataset_ids=1337",
-=======
             base_meta_client.config.api_endpoint
             + f"v2/teams/default-team/items/ids?workflow_stage_ids={str(stage_meta.id)}"
             "&dataset_ids=1337",
->>>>>>> 1ac5d03a
             json={"item_ids": UUIDs_str},
             status=200,
         )
@@ -89,31 +79,26 @@
             1,
         )
         assert rsps.assert_call_count(
-<<<<<<< HEAD
-            base_meta_client.config.api_endpoint + "v2/teams/default-team/items/ids"
-            f"?workflow_stage_ids={str(stage_meta.id)}&dataset_ids=1337",
-=======
             base_meta_client.config.api_endpoint
             + f"v2/teams/default-team/items/ids?workflow_stage_ids={str(stage_meta.id)}"
             "&dataset_ids=1337",
->>>>>>> 1ac5d03a
             1,
         )
 
 
-def test_get_stage_id(stage_meta):
+def test_get_stage_id(stage_meta: Stage) -> None:
     assert stage_meta.id == UUID("00000000-0000-0000-0000-000000000000")
 
 
-def test_get_stage_name(stage_meta):
+def test_get_stage_name(stage_meta: Stage) -> None:
     assert stage_meta.name == "test-stage"
 
 
-def test_get_stage_type(stage_meta):
+def test_get_stage_type(stage_meta: Stage) -> None:
     assert stage_meta.type == "annotate"
 
 
-def test_get_stage_edges(stage_meta):
+def test_get_stage_edges(stage_meta: Stage) -> None:
     edges = [
         WFEdgeCore(
             name="edge_1",
