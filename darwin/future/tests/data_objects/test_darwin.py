import json

import pytest

from darwin.future.data_objects.darwinV2 import (
    BoundingBoxAnnotation,
    DarwinV2,
    EllipseAnnotation,
    PolygonAnnotation,
)


@pytest.fixture
def raw_json() -> dict:
    with open("./darwin/future/tests/data/base_annotation.json") as f:
        raw_json = json.load(f)
    return raw_json


<<<<<<< HEAD
def test_loads_base_darwin_v2(raw_json: dict) -> None:
    test = DarwinV2.parse_obj(raw_json)
=======
def test_loads_base_darwin_v2(raw_json: dict):
    test = DarwinV2.model_validate(raw_json)
>>>>>>> e24b4b8a
    assert len(test.annotations) == 3
    assert isinstance(test.annotations[0], BoundingBoxAnnotation)
    assert isinstance(test.annotations[1], EllipseAnnotation)
    assert isinstance(test.annotations[2], PolygonAnnotation)


def test_bbox_annotation(raw_json: dict) -> None:
    bounds_annotation = raw_json["annotations"][0]
    BoundingBoxAnnotation.model_validate(bounds_annotation)


def test_ellipse_annotation(raw_json: dict) -> None:
    ellipse_annotation = raw_json["annotations"][1]
    EllipseAnnotation.model_validate(ellipse_annotation)


def test_polygon_annotation(raw_json: dict) -> None:
    polygon_annotation = raw_json["annotations"][2]
    PolygonAnnotation.model_validate(polygon_annotation)


def test_polygon_bbx_validator(raw_json: dict) -> None:
    polygon_annotation = raw_json["annotations"][2]
    without_bbx = polygon_annotation.copy()
    del without_bbx["bounding_box"]
    without_bb_annotation = PolygonAnnotation.model_validate(without_bbx)
    with_bb_annotation = PolygonAnnotation.model_validate(polygon_annotation)

    assert without_bb_annotation.bounding_box is not None
    assert with_bb_annotation.bounding_box is not None
    assert without_bb_annotation == with_bb_annotation
    bounds_annotation = raw_json["annotations"][0]
    BoundingBoxAnnotation.model_validate(bounds_annotation)<|MERGE_RESOLUTION|>--- conflicted
+++ resolved
@@ -17,13 +17,8 @@
     return raw_json
 
 
-<<<<<<< HEAD
 def test_loads_base_darwin_v2(raw_json: dict) -> None:
-    test = DarwinV2.parse_obj(raw_json)
-=======
-def test_loads_base_darwin_v2(raw_json: dict):
     test = DarwinV2.model_validate(raw_json)
->>>>>>> e24b4b8a
     assert len(test.annotations) == 3
     assert isinstance(test.annotations[0], BoundingBoxAnnotation)
     assert isinstance(test.annotations[1], EllipseAnnotation)
