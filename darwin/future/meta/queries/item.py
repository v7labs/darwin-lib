--- conflicted
+++ resolved
@@ -1,14 +1,9 @@
 from __future__ import annotations
 
-<<<<<<< HEAD
 import asyncio
 import logging
 from functools import reduce
-from typing import Dict, List, overload
-=======
-from functools import reduce
-from typing import Dict, Protocol
->>>>>>> ad3da18c
+from typing import Dict, List, Protocol, overload
 
 from darwin.future.core.items.archive_items import archive_list_of_items
 from darwin.future.core.items.delete_items import delete_list_of_items
@@ -21,17 +16,12 @@
 from darwin.future.core.items.tag_items import tag_items
 from darwin.future.core.items.untag_items import untag_items
 from darwin.future.core.types.common import QueryString
-<<<<<<< HEAD
-from darwin.future.core.types.query import PaginatedQuery
-from darwin.future.data_objects.item import ItemCreate
-from darwin.future.meta.meta_uploader import combined_uploader
-=======
 from darwin.future.core.types.query import PaginatedQuery, QueryFilter
-from darwin.future.data_objects.item import ItemLayout
+from darwin.future.data_objects.item import ItemCreate, ItemLayout
 from darwin.future.data_objects.sorting import SortingMethods
 from darwin.future.data_objects.workflow import WFStageCore
 from darwin.future.exceptions import BadRequest
->>>>>>> ad3da18c
+from darwin.future.meta.meta_uploader import combined_uploader
 from darwin.future.meta.objects.item import Item
 
 logger = logging.getLogger(__name__)
@@ -47,15 +37,10 @@
         if "team_slug" not in self.meta_params:
             raise ValueError("Must specify team_slug to query items")
 
-        if (
-            "dataset_ids" not in self.meta_params
-            and "dataset_id" not in self.meta_params
-        ):
-            raise ValueError("Must specify dataset_ids to query items")
-        dataset_ids = (
-            self.meta_params["dataset_ids"]
-            if "dataset_ids" in self.meta_params
-            else self.meta_params["dataset_id"]
+        if "dataset_ids" not in self.meta_params and "dataset_id" not in self.meta_params:
+            raise ValueError("Must specify dataset_ids to query items")
+        dataset_ids = (
+            self.meta_params["dataset_ids"] if "dataset_ids" in self.meta_params else self.meta_params["dataset_id"]
         )
         team_slug = self.meta_params["team_slug"]
         params: QueryString = reduce(
@@ -68,10 +53,7 @@
         items_core, errors = list_items(self.client, team_slug, dataset_ids, params)
         offset = self.page.offset
         items = {
-            i
-            + offset: Item(
-                client=self.client, element=item, meta_params=self.meta_params
-            )
+            i + offset: Item(client=self.client, element=item, meta_params=self.meta_params)
             for i, item in enumerate(items_core)
         }
         return items
@@ -80,9 +62,7 @@
         valid_values = {"asc", "desc"}
         for value in kwargs.values():
             if value not in valid_values:
-                raise ValueError(
-                    f"Invalid sort value: {value}. Must be one of {valid_values}."
-                )
+                raise ValueError(f"Invalid sort value: {value}. Must be one of {valid_values}.")
         sorting_methods = SortingMethods(**kwargs)  # type: ignore
         for key, value in sorting_methods.dict().items():
             if value is not None:
@@ -94,15 +74,10 @@
         if "team_slug" not in self.meta_params:
             raise ValueError("Must specify team_slug to query items")
 
-        if (
-            "dataset_ids" not in self.meta_params
-            and "dataset_id" not in self.meta_params
-        ):
-            raise ValueError("Must specify dataset_ids to query items")
-        dataset_ids = (
-            self.meta_params["dataset_ids"]
-            if "dataset_ids" in self.meta_params
-            else self.meta_params["dataset_id"]
+        if "dataset_ids" not in self.meta_params and "dataset_id" not in self.meta_params:
+            raise ValueError("Must specify dataset_ids to query items")
+        dataset_ids = (
+            self.meta_params["dataset_ids"] if "dataset_ids" in self.meta_params else self.meta_params["dataset_id"]
         )
         team_slug = self.meta_params["team_slug"]
         self.collect_all()
@@ -114,18 +89,13 @@
         if "team_slug" not in self.meta_params:
             raise ValueError("Must specify team_slug to query items")
 
-        if (
-            "dataset_ids" not in self.meta_params
-            and "dataset_id" not in self.meta_params
-        ):
+        if "dataset_ids" not in self.meta_params and "dataset_id" not in self.meta_params:
             raise ValueError("Must specify dataset_ids to query items")
 
         if not path:
             raise ValueError("Must specify path to move items to")
         dataset_ids = (
-            self.meta_params["dataset_ids"]
-            if "dataset_ids" in self.meta_params
-            else self.meta_params["dataset_id"]
+            self.meta_params["dataset_ids"] if "dataset_ids" in self.meta_params else self.meta_params["dataset_id"]
         )
         team_slug = self.meta_params["team_slug"]
         self.collect_all()
@@ -133,7 +103,6 @@
         filters = {"item_ids": [str(item) for item in ids]}
         move_list_of_items_to_folder(self.client, team_slug, dataset_ids, path, filters)
 
-<<<<<<< HEAD
     @overload
     def new(
         self,
@@ -246,23 +215,19 @@
             client=self.client,
             dataset_id=dataset_id,
             item_payload=item_payload,
-=======
+        )
+
     def set_priority(self, priority: int) -> None:
         if "team_slug" not in self.meta_params:
             raise ValueError("Must specify team_slug to query items")
 
-        if (
-            "dataset_ids" not in self.meta_params
-            and "dataset_id" not in self.meta_params
-        ):
+        if "dataset_ids" not in self.meta_params and "dataset_id" not in self.meta_params:
             raise ValueError("Must specify dataset_ids to query items")
 
         if not priority:
             raise ValueError("Must specify priority to set items to")
         dataset_ids = (
-            self.meta_params["dataset_ids"]
-            if "dataset_ids" in self.meta_params
-            else self.meta_params["dataset_id"]
+            self.meta_params["dataset_ids"] if "dataset_ids" in self.meta_params else self.meta_params["dataset_id"]
         )
         team_slug = self.meta_params["team_slug"]
         self.collect_all()
@@ -274,15 +239,10 @@
         if "team_slug" not in self.meta_params:
             raise ValueError("Must specify team_slug to query items")
 
-        if (
-            "dataset_ids" not in self.meta_params
-            and "dataset_id" not in self.meta_params
-        ):
-            raise ValueError("Must specify dataset_ids to query items")
-        dataset_ids = (
-            self.meta_params["dataset_ids"]
-            if "dataset_ids" in self.meta_params
-            else self.meta_params["dataset_id"]
+        if "dataset_ids" not in self.meta_params and "dataset_id" not in self.meta_params:
+            raise ValueError("Must specify dataset_ids to query items")
+        dataset_ids = (
+            self.meta_params["dataset_ids"] if "dataset_ids" in self.meta_params else self.meta_params["dataset_id"]
         )
         team_slug = self.meta_params["team_slug"]
         self.collect_all()
@@ -294,15 +254,10 @@
         if "team_slug" not in self.meta_params:
             raise ValueError("Must specify team_slug to query items")
 
-        if (
-            "dataset_ids" not in self.meta_params
-            and "dataset_id" not in self.meta_params
-        ):
-            raise ValueError("Must specify dataset_ids to query items")
-        dataset_ids = (
-            self.meta_params["dataset_ids"]
-            if "dataset_ids" in self.meta_params
-            else self.meta_params["dataset_id"]
+        if "dataset_ids" not in self.meta_params and "dataset_id" not in self.meta_params:
+            raise ValueError("Must specify dataset_ids to query items")
+        dataset_ids = (
+            self.meta_params["dataset_ids"] if "dataset_ids" in self.meta_params else self.meta_params["dataset_id"]
         )
         team_slug = self.meta_params["team_slug"]
         self.collect_all()
@@ -314,17 +269,12 @@
         if "team_slug" not in self.meta_params:
             raise ValueError("Must specify team_slug to query items")
 
-        if (
-            "dataset_ids" not in self.meta_params
-            and "dataset_id" not in self.meta_params
-        ):
+        if "dataset_ids" not in self.meta_params and "dataset_id" not in self.meta_params:
             raise ValueError("Must specify dataset_ids to query items")
 
         assert isinstance(layout, ItemLayout)
         dataset_ids = (
-            self.meta_params["dataset_ids"]
-            if "dataset_ids" in self.meta_params
-            else self.meta_params["dataset_id"]
+            self.meta_params["dataset_ids"] if "dataset_ids" in self.meta_params else self.meta_params["dataset_id"]
         )
         team_slug = self.meta_params["team_slug"]
         self.collect_all()
@@ -335,19 +285,14 @@
     def tag(self, tag_id: int) -> None:
         if "team_slug" not in self.meta_params:
             raise ValueError("Must specify team_slug to query items")
-        if (
-            "dataset_ids" not in self.meta_params
-            and "dataset_id" not in self.meta_params
-        ):
+        if "dataset_ids" not in self.meta_params and "dataset_id" not in self.meta_params:
             raise ValueError("Must specify dataset_ids to query items")
         if not tag_id:
             raise ValueError("Must specify tag_id to tag items with")
         if not isinstance(tag_id, int):
             raise BadRequest(f"tag_id must be an integer, got {type(tag_id)}")
         dataset_ids = (
-            self.meta_params["dataset_ids"]
-            if "dataset_ids" in self.meta_params
-            else self.meta_params["dataset_id"]
+            self.meta_params["dataset_ids"] if "dataset_ids" in self.meta_params else self.meta_params["dataset_id"]
         )
         team_slug = self.meta_params["team_slug"]
         self.collect_all()
@@ -358,19 +303,14 @@
     def untag(self, tag_id: int) -> None:
         if "team_slug" not in self.meta_params:
             raise ValueError("Must specify team_slug to query items")
-        if (
-            "dataset_ids" not in self.meta_params
-            and "dataset_id" not in self.meta_params
-        ):
+        if "dataset_ids" not in self.meta_params and "dataset_id" not in self.meta_params:
             raise ValueError("Must specify dataset_ids to query items")
         if not tag_id:
             raise ValueError("Must specify tag_id to untag items with")
         if not isinstance(tag_id, int):
             raise BadRequest(f"tag_id must be an integer, got {type(tag_id)}")
         dataset_ids = (
-            self.meta_params["dataset_ids"]
-            if "dataset_ids" in self.meta_params
-            else self.meta_params["dataset_id"]
+            self.meta_params["dataset_ids"] if "dataset_ids" in self.meta_params else self.meta_params["dataset_id"]
         )
         team_slug = self.meta_params["team_slug"]
         self.collect_all()
@@ -378,20 +318,13 @@
         filters = {"item_ids": [str(item) for item in ids]}
         untag_items(self.client, team_slug, dataset_ids, tag_id, filters)
 
-    def set_stage(
-        self, stage_or_stage_id: hasStage | str, workflow_id: str | None = None
-    ) -> None:
+    def set_stage(self, stage_or_stage_id: hasStage | str, workflow_id: str | None = None) -> None:
         if not stage_or_stage_id:
-            raise ValueError(
-                "Must specify stage (either Stage object or stage_id string) to set items to"
-            )
-
-        if "team_slug" not in self.meta_params:
-            raise ValueError("Must specify team_slug to query items")
-        if (
-            "dataset_ids" not in self.meta_params
-            and "dataset_id" not in self.meta_params
-        ):
+            raise ValueError("Must specify stage (either Stage object or stage_id string) to set items to")
+
+        if "team_slug" not in self.meta_params:
+            raise ValueError("Must specify team_slug to query items")
+        if "dataset_ids" not in self.meta_params and "dataset_id" not in self.meta_params:
             raise ValueError("Must specify dataset_ids to query items")
         if not workflow_id:
             # if workflow_id is not specified, get it from the meta_params
@@ -411,16 +344,11 @@
             stage_id = str(stage_or_stage_id._element.id)
 
         dataset_ids = (
-            self.meta_params["dataset_ids"]
-            if "dataset_ids" in self.meta_params
-            else self.meta_params["dataset_id"]
-        )
-        team_slug = self.meta_params["team_slug"]
-        self.collect_all()
-        ids = [item.id for item in self]
-        filters = {"item_ids": [str(item) for item in ids]}
-
-        set_stage_to_items(
-            self.client, team_slug, dataset_ids, stage_id, workflow_id, filters
->>>>>>> ad3da18c
-        )+            self.meta_params["dataset_ids"] if "dataset_ids" in self.meta_params else self.meta_params["dataset_id"]
+        )
+        team_slug = self.meta_params["team_slug"]
+        self.collect_all()
+        ids = [item.id for item in self]
+        filters = {"item_ids": [str(item) for item in ids]}
+
+        set_stage_to_items(self.client, team_slug, dataset_ids, stage_id, workflow_id, filters)