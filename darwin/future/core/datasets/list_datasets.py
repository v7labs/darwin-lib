from typing import Optional

from pydantic import parse_obj_as

from darwin.future.core.client import Client
from darwin.future.data_objects.dataset import DatasetList


def list_datasets(api_client: Client) -> DatasetList:
<<<<<<< HEAD
    """
    Returns a list of datasets for the given team

    Parameters
    ----------
    api_client : Client
        The client to use to make the request
    team_slug : Optional[TeamSlug]
        The slug of the team to retrieve datasets for

    Returns
    -------
    DatasetList

    Raises
    ------
    HTTPError
        Any errors that occurred while making the request
    ValidationError
        Any errors that occurred while parsing the response

    """
    response = api_client.get("/datasets")

    return parse_obj_as(DatasetList, response)
=======
    ...
>>>>>>> e1de832d
<|MERGE_RESOLUTION|>--- conflicted
+++ resolved
@@ -1,5 +1,3 @@
-from typing import Optional
-
 from pydantic import parse_obj_as
 
 from darwin.future.core.client import Client
@@ -7,7 +5,6 @@
 
 
 def list_datasets(api_client: Client) -> DatasetList:
-<<<<<<< HEAD
     """
     Returns a list of datasets for the given team
 
@@ -32,7 +29,4 @@
     """
     response = api_client.get("/datasets")
 
-    return parse_obj_as(DatasetList, response)
-=======
-    ...
->>>>>>> e1de832d
+    return parse_obj_as(DatasetList, response)