--- conflicted
+++ resolved
@@ -1,11 +1,7 @@
 from typing import List, Optional, Tuple
 
 from darwin.future.core.client import Client
-<<<<<<< HEAD
-from darwin.future.data_objects.darwin_meta import Team, TeamMember
-=======
 from darwin.future.data_objects.team import Team, TeamMember
->>>>>>> 68c9a545
 
 
 def get_team(client: Client, team_slug: Optional[str] = None) -> Team:
