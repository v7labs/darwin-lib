--- conflicted
+++ resolved
@@ -28,15 +28,12 @@
     Returns:
         JSONType: The response data.
     """
-<<<<<<< HEAD
-=======
     if not isinstance(layout, ItemLayout):
         try:
             layout = ItemLayout.model_validate(layout)
         except (ValueError, ValidationError):
             raise BadRequest("Invalid layout provided")
 
->>>>>>> e24b4b8a
     assert (
         filters
     ), "No parameters provided, please provide at least one non-dataset id filter"
