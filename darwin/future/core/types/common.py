from typing import Dict

from pydantic import ConstrainedStr

from darwin.future.data_objects import validators as darwin_validators


class TeamSlug(str):
    """Team slug type"""

    min_length = 1
    max_length = 256

<<<<<<< HEAD
    @classmethod
    def __get_validators__(cls): #type: ignore
        yield cls.validate

    @classmethod
    def validate(cls, v: str) -> "TeamSlug":
        assert len(v) < cls.max_length, f'maximum length for team slug is {cls.max_length}'
        assert len(v) > cls.min_length, f'minimum length for team slug is {cls.min_length}'
        if not isinstance(v, str):
            raise TypeError('string required')
        modified_value = darwin_validators.parse_name(v)
        return cls(modified_value)
    
    def __repr__(self) -> str:
        return f'TeamSlug({super().__repr__()})'
=======
    validator = darwin_validators.parse_name
>>>>>>> da2867f6


class QueryString:
    """Query string type"""

    def __init__(self, value: Dict[str, str]) -> None:
        assert isinstance(value, dict)
        assert all(isinstance(k, str) and isinstance(v, str) for k, v in value.items())

        self.value = value

    def __str__(self) -> str:
        return "?" + "&".join(f"{k}={v}" for k, v in self.value.items())<|MERGE_RESOLUTION|>--- conflicted
+++ resolved
@@ -1,6 +1,4 @@
 from typing import Dict
-
-from pydantic import ConstrainedStr
 
 from darwin.future.data_objects import validators as darwin_validators
 
@@ -11,7 +9,6 @@
     min_length = 1
     max_length = 256
 
-<<<<<<< HEAD
     @classmethod
     def __get_validators__(cls): #type: ignore
         yield cls.validate
@@ -27,9 +24,6 @@
     
     def __repr__(self) -> str:
         return f'TeamSlug({super().__repr__()})'
-=======
-    validator = darwin_validators.parse_name
->>>>>>> da2867f6
 
 
 class QueryString:
