from . import coco, cvat, dataloop, instance_mask, pascalvoc, semantic_mask

supported_formats = [
    ("coco", coco.export),
    ("cvat", cvat.export),
    ("dataloop", dataloop.export),
    ("pascal_voc", pascalvoc.export),
<<<<<<< HEAD
    ("semantic_mask", semantic_mask.export),
    ("instance_mask", instance_mask.export),
=======
    ("semantic-mask", semantic_mask.export),
    ("instance-mask", instance_mask.export),
>>>>>>> 069a511e
]<|MERGE_RESOLUTION|>--- conflicted
+++ resolved
@@ -5,11 +5,6 @@
     ("cvat", cvat.export),
     ("dataloop", dataloop.export),
     ("pascal_voc", pascalvoc.export),
-<<<<<<< HEAD
-    ("semantic_mask", semantic_mask.export),
-    ("instance_mask", instance_mask.export),
-=======
     ("semantic-mask", semantic_mask.export),
     ("instance-mask", instance_mask.export),
->>>>>>> 069a511e
 ]