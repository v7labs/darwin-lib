from pathlib import Path
from typing import Dict, Iterable

import darwin.datatypes as dt

ClassIndex = Dict[str, int]


def export(annotation_files: Iterable[dt.AnnotationFile], output_dir: Path) -> None:
    """
    Exports the given ``AnnotationFile``\\s into the YOLO format inside of the given
    ``output_dir``.

    Parameters
    ----------
    annotation_files : Iterable[dt.AnnotationFile]
        The ``AnnotationFile``\\s to be exported.
    output_dir : Path
        The folder where the new pascalvoc files will be.
    """

    annotation_files = list(annotation_files)

    class_index = _build_class_index(annotation_files)

    for annotation_file in annotation_files:
        _export_file(annotation_file, class_index, output_dir)

    _save_class_index(class_index, output_dir)


def _export_file(annotation_file: dt.AnnotationFile, class_index: ClassIndex, output_dir: Path) -> None:
    txt = _build_txt(annotation_file, class_index)

    # Just using `.with_suffix(".txt")` would remove all suffixes, so we need to
    # do it manually.
<<<<<<< HEAD
    filename = annotation_file.path.name
    filename_to_write = filename.replace(".json", ".txt") if ".json" in filename else filename + ".txt"
    output_file_path = output_dir / filename_to_write

    print(output_file_path)
=======
    annotation_file_path = Path(output_dir / annotation_file.path.stem)
    new_suffices = annotation_file_path.suffixes[:-1] + [".txt"]
    output_file_path = Path(annotation_file_path).with_suffix("".join(new_suffices))
>>>>>>> 682d74e9

    output_file_path.parent.mkdir(parents=True, exist_ok=True)
    with open(output_file_path, "w") as f:
        f.write(txt)


def _build_class_index(annotation_files: Iterable[dt.AnnotationFile]) -> ClassIndex:
    classes = set()
    for annotation_file in annotation_files:
        for annotation in annotation_file.annotations:
            if annotation.annotation_class.annotation_type in ["bounding_box", "polygon", "complex_polygon"]:
                classes.add(annotation.annotation_class.name)
    return {k: v for (v, k) in enumerate(sorted(classes))}


def _build_txt(annotation_file: dt.AnnotationFile, class_index: ClassIndex) -> str:
    yolo_lines = []
    for annotation in annotation_file.annotations:
        annotation_type = annotation.annotation_class.annotation_type
        if annotation_type == "bounding_box":
            data = annotation.data
        elif annotation_type in ["polygon", "complex_polygon"]:
            data = annotation.data
            data = data.get("bounding_box")
        else:
            continue

        if annotation.data is None:
            continue
        if annotation_file.image_height is None or annotation_file.image_width is None:
            continue

        i = class_index[annotation.annotation_class.name]
        # x, y should be the center of the box
        # x, y, w, h are normalized to the image size
        x = data["x"] + data["w"] / 2
        y = data["y"] + data["h"] / 2
        w = data["w"]
        h = data["h"]
        imh = annotation_file.image_height
        imw = annotation_file.image_width
        x = x / imw
        y = y / imh
        w = w / imw
        h = h / imh

        yolo_lines.append(f"{i} {x} {y} {w} {h}")
    return "\n".join(yolo_lines)


def _save_class_index(class_index: ClassIndex, output_dir: Path) -> None:
    sorted_items = sorted(class_index.items(), key=lambda item: item[1])

    with open(output_dir / "darknet.labels", "w") as f:
        for class_name, _ in sorted_items:
            f.write(f"{class_name}\n")<|MERGE_RESOLUTION|>--- conflicted
+++ resolved
@@ -34,17 +34,10 @@
 
     # Just using `.with_suffix(".txt")` would remove all suffixes, so we need to
     # do it manually.
-<<<<<<< HEAD
+
     filename = annotation_file.path.name
     filename_to_write = filename.replace(".json", ".txt") if ".json" in filename else filename + ".txt"
     output_file_path = output_dir / filename_to_write
-
-    print(output_file_path)
-=======
-    annotation_file_path = Path(output_dir / annotation_file.path.stem)
-    new_suffices = annotation_file_path.suffixes[:-1] + [".txt"]
-    output_file_path = Path(annotation_file_path).with_suffix("".join(new_suffices))
->>>>>>> 682d74e9
 
     output_file_path.parent.mkdir(parents=True, exist_ok=True)
     with open(output_file_path, "w") as f:
