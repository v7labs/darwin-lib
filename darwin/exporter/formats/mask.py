--- conflicted
+++ resolved
@@ -278,7 +278,6 @@
                 polygon = a.data["paths"]
             else:
                 raise ValueError(f"Unknown annotation type {a.annotation_class.annotation_type}")
-<<<<<<< HEAD
 
             if beyond_window:
                 # Offset the polygon by the minimum x and y values to shift it to new frame of reference
@@ -286,9 +285,7 @@
                 sequence = convert_polygons_to_sequences(polygon_off, height=new_height, width=new_width)
             else:
                 sequence = convert_polygons_to_sequences(polygon, height=height, width=width)
-=======
             sequence = convert_polygons_to_sequences(polygon, height=height, width=width)
->>>>>>> 79b33c3c
             colour_to_draw = categories.index(cat)
             mask = draw_polygon(mask, sequence, colour_to_draw)
 
