--- conflicted
+++ resolved
@@ -1,10 +1,5 @@
 from pathlib import Path
 from typing import Callable, List, Union
-<<<<<<< HEAD
-=======
-
-from tqdm import tqdm
->>>>>>> 2bd6e82f
 
 import darwin.datatypes as dt
 from darwin.utils import get_progress_bar, secure_continue_request
