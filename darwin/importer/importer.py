--- conflicted
+++ resolved
@@ -203,11 +203,7 @@
     return remote_files
 
 
-<<<<<<< HEAD
-def _get_slot_name(remote_file) -> str:
-=======
 def _get_slot_name(remote_file: DatasetItem) -> str:
->>>>>>> c3de13b9
     slot = next(iter(remote_file.slots), {"slot_name": "0"})
     if slot:
         return slot["slot_name"]
@@ -250,13 +246,10 @@
     append: bool,
     class_prompt: bool = True,
     delete_for_empty: bool = False,
-<<<<<<< HEAD
     import_annotators: bool = False,
     import_reviewers: bool = False,
-=======
     use_multi_cpu: bool = True,
     cpu_limit: Optional[int] = None,  # 0 because it's set later in logic
->>>>>>> c3de13b9
 ) -> None:
     """
     Imports the given given Annotations into the given Dataset.
@@ -280,14 +273,12 @@
         If ``False``, empty annotation files will simply be skipped.
         Only works for V2 datasets.
         Incompatible with ``append``.
-<<<<<<< HEAD
     import_annotators : bool, default: False
         If ``True`` it will import the annotators from the files to the dataset, if available.
         If ``False`` it will not import the annotators.
     import_reviewers : bool, default: False
         If ``True`` it will import the reviewers from the files to the dataset, if .
         If ``False`` it will not import the reviewers.
-=======
     use_multi_cpu : bool, default: True
         If ``True`` will use multiple available CPU cores to parse the annotation files.
         If ``False`` will use only the current Python process, which runs in one core.
@@ -299,7 +290,6 @@
         If ``cpu_limit`` is less than 1, it will be set to CPU count - 2.
         If ``cpu_limit`` is omitted, it will be set to CPU count - 2.
 
->>>>>>> c3de13b9
     Raises
     -------
     ValueError
@@ -330,11 +320,7 @@
         raise ValueError(f"file_paths must be a list of 'Path' or 'str'. Current value: {file_paths}")
 
     console.print("Fetching remote class list...", style="info")
-<<<<<<< HEAD
     team_classes: List[dt.DictFreeForm] = dataset.fetch_remote_classes(True)
-=======
-    team_classes: List[Dict[str, Unknown]] = dataset.fetch_remote_classes(True)
->>>>>>> c3de13b9
     if not team_classes:
         raise ValueError("Unable to fetch remote class list.")
 
@@ -344,17 +330,10 @@
             style="warning",
         )
 
-<<<<<<< HEAD
     classes_in_dataset: dt.DictFreeForm = build_main_annotations_lookup_table(
         [cls for cls in team_classes if cls["available"]]
     )
     classes_in_team: dt.DictFreeForm = build_main_annotations_lookup_table(
-=======
-    classes_in_dataset: Dict[str, Unknown] = build_main_annotations_lookup_table(
-        [cls for cls in team_classes if cls["available"]]
-    )
-    classes_in_team: Dict[str, Unknown] = build_main_annotations_lookup_table(
->>>>>>> c3de13b9
         [cls for cls in team_classes if not cls["available"]]
     )
     attributes = build_attribute_lookup(dataset)
@@ -377,11 +356,7 @@
     console.print("Fetching remote file list...", style="info")
     # This call will only filter by filename; so can return a superset of matched files across different paths
     # There is logic in this function to then include paths to narrow down to the single correct matching file
-<<<<<<< HEAD
     remote_files: Dict[str, Tuple[int, str]] = dict()
-=======
-    remote_files: Dict[str, Tuple[int, str]] = {}
->>>>>>> c3de13b9
 
     # Try to fetch files in large chunks; in case the filenames are too large and exceed the url size
     # retry in smaller chunks
@@ -450,11 +425,7 @@
 
     # Refetch classes to update mappings
     if local_classes_not_in_team or local_classes_not_in_dataset:
-<<<<<<< HEAD
         maybe_remote_classes: List[dt.DictFreeForm] = dataset.fetch_remote_classes()
-=======
-        maybe_remote_classes: List[Dict[str, Unknown]] = dataset.fetch_remote_classes()
->>>>>>> c3de13b9
         if not maybe_remote_classes:
             raise ValueError("Unable to fetch remote classes.")
 
@@ -521,9 +492,6 @@
                 )
 
 
-<<<<<<< HEAD
-def _warn_unsupported_annotations(parsed_files: List[dt.AnnotationFile]) -> None:
-=======
 def _get_multi_cpu_settings(cpu_limit: Optional[int], cpu_count: int, use_multi_cpu: bool) -> Tuple[int, bool]:
     if cpu_limit == 1 or cpu_count == 1 or not use_multi_cpu:
         return 1, False
@@ -535,7 +503,6 @@
 
 
 def _warn_unsupported_annotations(parsed_files: List[AnnotationFile]) -> None:
->>>>>>> c3de13b9
     console = Console(theme=_console_theme())
     for parsed_file in parsed_files:
         skipped_annotations = []
@@ -560,13 +527,8 @@
 
 
 def _handle_subs(
-<<<<<<< HEAD
     annotation: dt.Annotation, data: dt.DictFreeForm, annotation_class_id: str, attributes: Dict[str, dt.UnknownType]
 ) -> dt.DictFreeForm:
-=======
-    annotation: dt.Annotation, data: Dict[str, Unknown], annotation_class_id: str, attributes: Dict[str, Unknown]
-) -> Dict[str, Unknown]:
->>>>>>> c3de13b9
     for sub in annotation.subs:
         if sub.annotation_type == "text":
             data["text"] = {"text": sub.data}
@@ -587,11 +549,7 @@
     return data
 
 
-<<<<<<< HEAD
 def _handle_complex_polygon(annotation: dt.Annotation, data: dt.DictFreeForm) -> dt.DictFreeForm:
-=======
-def _handle_complex_polygon(annotation: dt.Annotation, data: Dict[str, Unknown]) -> Dict[str, Unknown]:
->>>>>>> c3de13b9
     if "complex_polygon" in data:
         del data["complex_polygon"]
         data["polygon"] = {"path": annotation.data["paths"][0], "additional_paths": annotation.data["paths"][1:]}
@@ -653,7 +611,6 @@
 def _import_annotations(
     client: "Client",  # TODO: This is unused, should it be?
     id: Union[str, int],
-<<<<<<< HEAD
     remote_classes: dt.DictFreeForm,
     attributes: dt.DictFreeForm,
     annotations: List[dt.Annotation],
@@ -663,15 +620,6 @@
     delete_for_empty: bool,  # TODO: This is unused, should it be?
     import_annotators: bool,
     import_reviewers: bool,
-=======
-    remote_classes: Dict[str, Unknown],
-    attributes: Dict[str, Unknown],
-    annotations: Sequence[Union[dt.Annotation, dt.VideoAnnotation]],
-    default_slot_name: str,
-    dataset: "RemoteDataset",
-    append: bool,
-    delete_for_empty: bool,
->>>>>>> c3de13b9
 ) -> None:
     serialized_annotations = []
     for annotation in annotations:
@@ -690,7 +638,6 @@
         # Insert the default slot name if not available in the import source
         annotation = _handle_slot_names(annotation, dataset.version, default_slot_name)
 
-<<<<<<< HEAD
         serial_obj = {
             "annotation_class_id": annotation_class_id,
             "data": data,
@@ -704,13 +651,6 @@
 
     payload: dt.DictFreeForm = {"annotations": serialized_annotations}
     payload["overwrite"] = _get_overwrite_value(append)
-=======
-    payload: Dict[str, Unknown] = {"annotations": serialized_annotations}
-    if append:
-        payload["overwrite"] = "false"
-    else:
-        payload["overwrite"] = "true"
->>>>>>> c3de13b9
 
     dataset.import_annotation(id, payload=payload)
 
