from pathlib import Path
from typing import (
    TYPE_CHECKING,
    Any,
    Callable,
    Dict,
    Iterable,
    List,
    Optional,
    Set,
    Tuple,
    Union,
)

if TYPE_CHECKING:
    from darwin.client import Client
    from darwin.dataset import RemoteDataset

import darwin.datatypes as dt
import deprecation
from darwin.datatypes import PathLike
from darwin.exceptions import IncompatibleOptions
from darwin.utils import secure_continue_request
from darwin.version import __version__
from rich.console import Console
from rich.progress import track
from rich.theme import Theme
<<<<<<< HEAD

# Classes missing import support on backend side
UNSUPPORTED_CLASSES = ["string", "graph"]
=======
>>>>>>> e4ba93c0

DEPRECATION_MESSAGE = """

This function is going to be turned into private. This means that breaking 
changes in its interface and implementation are to be expected. We encourage using ``import_annotations`` 
instead of calling this low-level function directly.

"""


@deprecation.deprecated(
    deprecated_in="0.7.12",
    removed_in="0.8.0",
    current_version=__version__,
    details=DEPRECATION_MESSAGE,
)
def build_main_annotations_lookup_table(annotation_classes: List[Dict[str, Any]]) -> Dict[str, Any]:
    MAIN_ANNOTATION_TYPES = [
        "bounding_box",
        "cuboid",
        "ellipse",
        "keypoint",
        "line",
        "link",
        "polygon",
        "skeleton",
        "tag",
        "string",
        "table",
        "graph",
    ]
    lookup: Dict[str, Any] = {}
    for cls in annotation_classes:
        for annotation_type in cls["annotation_types"]:
            if annotation_type in MAIN_ANNOTATION_TYPES:
                if annotation_type not in lookup:
                    lookup[annotation_type] = {}
                lookup[annotation_type][cls["name"]] = cls["id"]

    return lookup


@deprecation.deprecated(
    deprecated_in="0.7.12",
    removed_in="0.8.0",
    current_version=__version__,
    details=DEPRECATION_MESSAGE,
)
def find_and_parse(
    importer: Callable[[Path], Union[List[dt.AnnotationFile], dt.AnnotationFile, None]], file_paths: List[PathLike]
) -> Optional[Iterable[dt.AnnotationFile]]:
    # TODO: this could be done in parallel
    for file_path in map(Path, file_paths):
        files = file_path.glob("**/*") if file_path.is_dir() else [file_path]
        for f in files:
            # importer returns either None, 1 annotation file or a list of annotation files
            parsed_files: Union[List[dt.AnnotationFile], dt.AnnotationFile, None] = importer(f)
            if parsed_files is None:
                continue

            if type(parsed_files) is not list:
                parsed_files = [parsed_files]

            for parsed_file in parsed_files:
                # clear to save memory
                parsed_file.annotations = []
                yield parsed_file


@deprecation.deprecated(
    deprecated_in="0.7.12",
    removed_in="0.8.0",
    current_version=__version__,
    details=DEPRECATION_MESSAGE,
)
def build_attribute_lookup(dataset: "RemoteDataset") -> Dict[str, Any]:
    attributes: Any = dataset.fetch_remote_attributes()
    lookup: Dict[str, Any] = {}
    for attribute in attributes:
        class_id = attribute["class_id"]
        if class_id not in lookup:
            lookup[class_id] = {}
        lookup[class_id][attribute["name"]] = attribute["id"]
    return lookup


@deprecation.deprecated(
    deprecated_in="0.7.12",
    removed_in="0.8.0",
    current_version=__version__,
    details=DEPRECATION_MESSAGE,
)
def get_remote_files(dataset: "RemoteDataset", filenames: List[str]) -> Dict[str, int]:
    """Fetches remote files from the datasets, in chunks of 100 filenames at a time"""
    remote_files = {}
    for i in range(0, len(filenames), 100):
        chunk = filenames[i : i + 100]
        for remote_file in dataset.fetch_remote_files(
            {"types": "image,playback_video,video_frame", "filenames": chunk}
        ):
            remote_files[remote_file.full_path] = remote_file.id
    return remote_files


def _resolve_annotation_classes(
    local_annotation_classes: List[dt.AnnotationClass],
    classes_in_dataset: Dict[str, Any],
    classes_in_team: Dict[str, Any],
) -> Tuple[Set[dt.AnnotationClass], Set[dt.AnnotationClass]]:
    local_classes_not_in_dataset: Set[dt.AnnotationClass] = set()
    local_classes_not_in_team: Set[dt.AnnotationClass] = set()

    for local_cls in local_annotation_classes:
        local_annotation_type = local_cls.annotation_internal_type or local_cls.annotation_type
        # Only add the new class if it doesn't exist remotely already
        if local_annotation_type in classes_in_dataset and local_cls.name in classes_in_dataset[local_annotation_type]:
            continue

        # Only add the new class if it's not included in the list of the missing classes already
        if local_cls.name in [missing_class.name for missing_class in local_classes_not_in_dataset]:
            continue
        if local_cls.name in [missing_class.name for missing_class in local_classes_not_in_team]:
            continue

        if local_annotation_type in classes_in_team and local_cls.name in classes_in_team[local_annotation_type]:
            local_classes_not_in_dataset.add(local_cls)
        else:
            local_classes_not_in_team.add(local_cls)

    return local_classes_not_in_dataset, local_classes_not_in_team


def import_annotations(
    dataset: "RemoteDataset",
    importer: Callable[[Path], Union[List[dt.AnnotationFile], dt.AnnotationFile, None]],
    file_paths: List[PathLike],
    append: bool,
    class_prompt: bool = True,
    delete_for_empty: bool = False,
) -> None:
    """
    Imports the given given Annotations into the given Dataset.

    Parameters
    ----------
    dataset : RemoteDataset
        Dataset where the Annotations will be imported to.
    importer : Callable[[Path], Union[List[dt.AnnotationFile], dt.AnnotationFile, None]]
        Parsing module containing the logic to parse the given Annotation files given in
        ``files_path``. See ``importer/format`` for a list of out of supported parsers.
    file_paths : List[PathLike]
        A list of ``Path``'s or strings containing the Annotations we wish to import.
    append : bool
        If ``True`` appends the given annotations to the datasets. If ``False`` will override them.
        Incompatible with ``delete-for-empty``.
    class_prompt : bool
        If ``False`` classes will be created and added to the datasets without requiring a user's prompt.
    delete_for_empty : bool, default: False
        If ``True`` will use empty annotation files to delete all annotations from the remote file.
        If ``False``, empty annotation files will simply be skipped.
        Only works for V2 datasets.
        Incompatible with ``append``.

    Raises
    -------
    ValueError

        - If ``file_paths`` is not a list.
        - If the application is unable to fetch any remote classes.
        - If the application was unable to find/parse any annotation files.

    IncompatibleOptions

        - If both ``append`` and ``delete_for_empty`` are specified as ``True``.
    """
<<<<<<< HEAD
=======
    console = Console(theme=_console_theme())

    if append and delete_for_empty:
        raise IncompatibleOptions(
            "The options 'append' and 'delete_for_empty' cannot be used together. Use only one of them."
        )

>>>>>>> e4ba93c0
    if not isinstance(file_paths, list):
        raise ValueError(f"file_paths must be a list of 'Path' or 'str'. Current value: {file_paths}")

    console.print("Fetching remote class list...", style="info")
    team_classes: List[Dict[str, Any]] = dataset.fetch_remote_classes(True)
    if not team_classes:
        raise ValueError("Unable to fetch remote class list.")

    if delete_for_empty and dataset.version == 1:
        console.print(
            f"The '--delete-for-empty' flag only works for V2 datasets. '{dataset.name}' is a V1 dataset. Ignoring flag.",
            style="warning",
        )

    classes_in_dataset: Dict[str, Any] = build_main_annotations_lookup_table(
        [cls for cls in team_classes if cls["available"]]
    )
    classes_in_team: Dict[str, Any] = build_main_annotations_lookup_table(
        [cls for cls in team_classes if not cls["available"]]
    )
    attributes = build_attribute_lookup(dataset)

    console.print("Retrieving local annotations ...", style="info")
    local_files = []
    local_files_missing_remotely = []
    maybe_parsed_files: Optional[Iterable[dt.AnnotationFile]] = find_and_parse(importer, file_paths)
    if not maybe_parsed_files:
        raise ValueError("Not able to parse any files.")

    parsed_files = list(maybe_parsed_files)
    filenames: List[str] = [parsed_file.filename for parsed_file in parsed_files]

    console.print("Fetching remote file list...", style="info")
    # This call will only filter by filename; so can return a superset of matched files across different paths
    # There is logic in this function to then include paths to narrow down to the single correct matching file
    remote_files = get_remote_files(dataset, filenames)
    for parsed_file in parsed_files:
        if parsed_file.full_path not in remote_files:
            local_files_missing_remotely.append(parsed_file)
        else:
            local_files.append(parsed_file)

    console.print(f"{len(local_files) + len(local_files_missing_remotely)} annotation file(s) found.", style="info")
    if local_files_missing_remotely:
        console.print(f"{len(local_files_missing_remotely)} file(s) are missing from the dataset", style="warning")
        for local_file in local_files_missing_remotely:
            console.print(f"\t{local_file.path}: '{local_file.full_path}'", style="warning")

        if class_prompt and not secure_continue_request():
            return

    local_classes_not_in_dataset, local_classes_not_in_team = _resolve_annotation_classes(
        [annotation_class for file in local_files for annotation_class in file.annotation_classes],
        classes_in_dataset,
        classes_in_team,
    )

    console.print(f"{len(local_classes_not_in_team)} classes needs to be created.", style="info")
    console.print(
        f"{len(local_classes_not_in_dataset)} classes needs to be added to {dataset.identifier}", style="info"
    )

    missing_skeletons: List[dt.AnnotationClass] = list(filter(_is_skeleton_class, local_classes_not_in_team))
    missing_skeleton_names: str = ", ".join(map(_get_skeleton_name, missing_skeletons))
    if missing_skeletons:
        console.print(
            f"Found missing skeleton classes: {missing_skeleton_names}. Missing Skeleton classes cannot be created. Exiting now.",
            style="error",
        )
        return

    if local_classes_not_in_team:
        console.print("About to create the following classes", style="info")
        for missing_class in local_classes_not_in_team:
            console.print(
                f"\t{missing_class.name}, type: {missing_class.annotation_internal_type or missing_class.annotation_type}",
                style="info",
            )
        if class_prompt and not secure_continue_request():
            return
        for missing_class in local_classes_not_in_team:
            dataset.create_annotation_class(
                missing_class.name, missing_class.annotation_internal_type or missing_class.annotation_type
            )
    if local_classes_not_in_dataset:
        console.print(f"About to add the following classes to {dataset.identifier}", style="info")
        for cls in local_classes_not_in_dataset:
            dataset.add_annotation_class(cls)

    # Refetch classes to update mappings
    if local_classes_not_in_team or local_classes_not_in_dataset:
        maybe_remote_classes: List[Dict[str, Any]] = dataset.fetch_remote_classes()
        if not maybe_remote_classes:
            raise ValueError("Unable to fetch remote classes.")

        remote_classes = build_main_annotations_lookup_table(maybe_remote_classes)
    else:
        remote_classes = build_main_annotations_lookup_table(team_classes)

    if dataset.version == 1:
        console.print("Importing annotations...\nEmpty annotations will be skipped.", style="info")
    elif dataset.version == 2 and delete_for_empty:
        console.print(
            "Importing annotations...\nEmpty annotation file(s) will clear all existing annotations in matching remote files.",
            style="info",
        )
    else:
        console.print(
            "Importing annotations...\nEmpty annotations will be skipped, if you want to delete annotations rerun with '--delete-for-empty'.",
            style="info",
        )

    # Need to re parse the files since we didn't save the annotations in memory
    for local_path in set(local_file.path for local_file in local_files):

        imported_files: Union[List[dt.AnnotationFile], dt.AnnotationFile, None] = importer(local_path)
        if imported_files is None:
            parsed_files = []
        elif not isinstance(imported_files, List):
            parsed_files = [imported_files]
        else:
            parsed_files = imported_files

        # remove files missing on the server
        missing_files = [missing_file.full_path for missing_file in local_files_missing_remotely]
        parsed_files = [parsed_file for parsed_file in parsed_files if parsed_file.full_path not in missing_files]
<<<<<<< HEAD
        _warn_unsupported_annotations(parsed_files)
        for parsed_file in track(parsed_files):
            image_id = remote_files[parsed_file.full_path]
            _import_annotations(
                dataset.client, image_id, remote_classes, attributes, parsed_file.annotations, dataset, append
            )
=======

        files_to_not_track = [
            file_to_track
            for file_to_track in parsed_files
            if not file_to_track.annotations and (not delete_for_empty or dataset.version == 1)
        ]

        for file in files_to_not_track:
            console.print(f"{file.filename} has no annotations. Skipping upload...", style="warning")

        files_to_track = [file for file in parsed_files if file not in files_to_not_track]
        if files_to_track:
            for parsed_file in track(files_to_track):
                image_id = remote_files[parsed_file.full_path]
                _import_annotations(
                    dataset.client,
                    image_id,
                    remote_classes,
                    attributes,
                    parsed_file.annotations,
                    dataset,
                    append,
                    delete_for_empty,
                )
>>>>>>> e4ba93c0


def _warn_unsupported_annotations(parsed_files):
    console = Console(theme=_console_theme())
    for parsed_file in parsed_files:
        skipped_annotations = []
        for annotation in parsed_file.annotations:
            if annotation.annotation_class.annotation_type in UNSUPPORTED_CLASSES:
                skipped_annotations.append(annotation)
        if len(skipped_annotations) > 0:
            types = set(map(lambda c: c.annotation_class.annotation_type, skipped_annotations))
            console.print(
                f"Import of annotation class types '{', '.join(types)}' is not yet supported. Skipping {len(skipped_annotations)} annotations from '{parsed_file.full_path}'.\n",
                style="warning",
            )


def _is_skeleton_class(the_class: dt.AnnotationClass) -> bool:
    return (the_class.annotation_internal_type or the_class.annotation_type) == "skeleton"


def _get_skeleton_name(skeleton: dt.AnnotationClass) -> str:
    return skeleton.name


def _handle_subs(
    annotation: dt.Annotation, data: Dict[str, Any], annotation_class_id: str, attributes: Dict[str, Any]
) -> Dict[str, Any]:
    for sub in annotation.subs:
        if sub.annotation_type == "text":
            data["text"] = {"text": sub.data}
        elif sub.annotation_type == "attributes":
            attributes_with_key = []
            for attr in sub.data:
                if annotation_class_id in attributes and attr in attributes[annotation_class_id]:
                    attributes_with_key.append(attributes[annotation_class_id][attr])
                else:
                    print(f"The attribute '{attr}' for class '{annotation.annotation_class.name}' was not imported.")

            data["attributes"] = {"attributes": attributes_with_key}
        elif sub.annotation_type == "instance_id":
            data["instance_id"] = {"value": sub.data}
        else:
            data[sub.annotation_type] = sub.data

    return data


def _handle_complex_polygon(annotation: dt.Annotation, data: Dict[str, Any]) -> Dict[str, Any]:
    if "complex_polygon" in data:
        del data["complex_polygon"]
        data["polygon"] = {"path": annotation.data["paths"][0], "additional_paths": annotation.data["paths"][1:]}
    return data


def _import_annotations(
    client: "Client",
    id: Union[str, int],
    remote_classes: Dict[str, Any],
    attributes: Dict[str, Any],
    annotations: List[dt.Annotation],
    dataset: "RemoteDataset",
    append: bool,
    delete_for_empty: bool,
):
    serialized_annotations = []
    for annotation in annotations:
        annotation_class = annotation.annotation_class
        annotation_type = annotation_class.annotation_internal_type or annotation_class.annotation_type
        annotation_class_id = remote_classes[annotation_type][annotation_class.name]

        if isinstance(annotation, dt.VideoAnnotation):
            data = annotation.get_data(
                only_keyframes=True,
                post_processing=lambda annotation, data: _handle_subs(
                    annotation, _handle_complex_polygon(annotation, data), annotation_class_id, attributes
                ),
            )
        else:
            data = {annotation_class.annotation_type: annotation.data}
            data = _handle_complex_polygon(annotation, data)
            data = _handle_subs(annotation, data, annotation_class_id, attributes)

        # Fetch the default slot name if no available in the import source
        if not annotation.slot_names and dataset.version > 1:
            items = dataset.fetch_remote_files(filters={"item_ids": [str(id)]})
            if items:
                first_item = next(items)
                annotation.slot_names.extend([first_item.slots[0]["slot_name"]])

        serialized_annotations.append(
            {
                "annotation_class_id": annotation_class_id,
                "data": data,
                "context_keys": {"slot_names": annotation.slot_names},
            }
        )

    payload: Dict[str, Any] = {"annotations": serialized_annotations}
    if append:
        payload["overwrite"] = "false"
    else:
        payload["overwrite"] = "true"

<<<<<<< HEAD
    if len(serialized_annotations) > 0:
        dataset.import_annotation(id, payload=payload)


def _console_theme() -> Theme:
    return Theme({"success": "bold green", "warning": "bold yellow", "error": "bold red"})
=======
    dataset.import_annotation(id, payload=payload)


def _console_theme() -> Theme:
    return Theme(
        {"success": "bold green", "warning": "bold yellow", "error": "bold red", "info": "bold deep_sky_blue1"}
    )
>>>>>>> e4ba93c0
<|MERGE_RESOLUTION|>--- conflicted
+++ resolved
@@ -25,12 +25,9 @@
 from rich.console import Console
 from rich.progress import track
 from rich.theme import Theme
-<<<<<<< HEAD
 
 # Classes missing import support on backend side
 UNSUPPORTED_CLASSES = ["string", "graph"]
-=======
->>>>>>> e4ba93c0
 
 DEPRECATION_MESSAGE = """
 
@@ -206,8 +203,6 @@
 
         - If both ``append`` and ``delete_for_empty`` are specified as ``True``.
     """
-<<<<<<< HEAD
-=======
     console = Console(theme=_console_theme())
 
     if append and delete_for_empty:
@@ -215,7 +210,6 @@
             "The options 'append' and 'delete_for_empty' cannot be used together. Use only one of them."
         )
 
->>>>>>> e4ba93c0
     if not isinstance(file_paths, list):
         raise ValueError(f"file_paths must be a list of 'Path' or 'str'. Current value: {file_paths}")
 
@@ -342,14 +336,6 @@
         # remove files missing on the server
         missing_files = [missing_file.full_path for missing_file in local_files_missing_remotely]
         parsed_files = [parsed_file for parsed_file in parsed_files if parsed_file.full_path not in missing_files]
-<<<<<<< HEAD
-        _warn_unsupported_annotations(parsed_files)
-        for parsed_file in track(parsed_files):
-            image_id = remote_files[parsed_file.full_path]
-            _import_annotations(
-                dataset.client, image_id, remote_classes, attributes, parsed_file.annotations, dataset, append
-            )
-=======
 
         files_to_not_track = [
             file_to_track
@@ -362,6 +348,7 @@
 
         files_to_track = [file for file in parsed_files if file not in files_to_not_track]
         if files_to_track:
+            _warn_unsupported_annotations(files_to_track)
             for parsed_file in track(files_to_track):
                 image_id = remote_files[parsed_file.full_path]
                 _import_annotations(
@@ -374,7 +361,6 @@
                     append,
                     delete_for_empty,
                 )
->>>>>>> e4ba93c0
 
 
 def _warn_unsupported_annotations(parsed_files):
@@ -479,19 +465,10 @@
     else:
         payload["overwrite"] = "true"
 
-<<<<<<< HEAD
-    if len(serialized_annotations) > 0:
-        dataset.import_annotation(id, payload=payload)
-
-
-def _console_theme() -> Theme:
-    return Theme({"success": "bold green", "warning": "bold yellow", "error": "bold red"})
-=======
     dataset.import_annotation(id, payload=payload)
 
 
 def _console_theme() -> Theme:
     return Theme(
         {"success": "bold green", "warning": "bold yellow", "error": "bold red", "info": "bold deep_sky_blue1"}
-    )
->>>>>>> e4ba93c0
+    )