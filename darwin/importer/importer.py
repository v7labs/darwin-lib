--- conflicted
+++ resolved
@@ -641,19 +641,7 @@
         actors.extend(_handle_reviewers(annotation, import_reviewers))
 
         # Insert the default slot name if not available in the import source
-<<<<<<< HEAD
-        if not annotation.slot_names and dataset.version > 1:
-            annotation.slot_names.extend([default_slot_name])
-        serialized_annotations.append(
-            {
-                "annotation_class_id": annotation_class_id,
-                "data": data,
-                "context_keys": {"slot_names": annotation.slot_names},
-            }
-        )
-=======
         annotation = _handle_slot_names(annotation, dataset.version, default_slot_name)
->>>>>>> 9def37aa
 
         serial_obj = {
             "annotation_class_id": annotation_class_id,
