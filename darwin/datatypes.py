from dataclasses import dataclass, field
from pathlib import Path
from typing import Any, Callable, Dict, Iterator, List, Optional, Set, Tuple, Union

from darwin.path_utils import construct_full_path

Point = Dict[str, float]
BoundingBox = Dict[str, float]
Polygon = List[Point]
ComplexPolygon = List[Polygon]
Node = Dict[str, Any]
EllipseData = Dict[str, Union[float, Point]]
StringData = Dict[str, Any]
GraphData = Dict[str, Any]
TableData = Dict[str, Any]
CuboidData = Dict[str, Dict[str, float]]
Segment = List[int]

DarwinVersionNumber = Tuple[int, int, int]

PathLike = Union[str, Path]
ErrorHandler = Callable[[int, str], None]


@dataclass
class Team:
    """
    Definition of a V7 team.

    Attributes
    ----------
    default: bool
        If this is the default Team or not.
    slug: str
        This team's slug.
    datasets_dir: str
        The path to the directory of all datasets this teams contains.
    api_key: str
        The API key used to authenticate for this Team.
    selected: bool, default: False
        If this is the currently active Team. Defaults to ``False``.
    """

    default: bool
    slug: str
    datasets_dir: str
    api_key: str
    selected: bool = False


@dataclass(frozen=True)
class Feature:
    """
    Structured payload of a Feature record on V7 Darwin.

    Attributes
    ----------
    name: str
        The name of this ``Feature``.
    enabled: bool
        Whether or not this ``Feature`` is enabled. Disabled ``Feature``s do nothing, as if they
        didn't exist.
    """

    name: str
    enabled: bool


@dataclass(frozen=True, eq=True)
class AnnotationClass:
    """
    Represents an AnnocationClass from an Annotation.

    Attributes
    ----------
    name: str
        The name of this ``AnnotationClass``.
    annotation_type: str
        The type of this ``AnnotationClass``.
    annotation_internal_type: Optional[str], default: None
        The V7 internal type of this ``AnnotationClass``. This is mostly used to convert from types
        that are known in the outside world by a given name, but then are known inside V7's lingo
        by another.
    """

    name: str
    annotation_type: str
    annotation_internal_type: Optional[str] = None


@dataclass(frozen=True, eq=True)
class SubAnnotation:
    """
    Represents a subannotation that belongs to an AnnotationClass.

    Attributes
    ----------
    annotation_type: str
        The type of this ``SubAnnotation``.
    data: Any
        Any external data, in any format, relevant to this ``SubAnnotation``. Used for compatibility
        purposes with external formats.
    """

    annotation_type: str
    data: Any


@dataclass(frozen=True, eq=True)
class Annotation:
    """
    Represents an Annotation from an Image/Video.

    Attributes
    ----------
    annotation_class: AnnotationClass
        The ``AnnotationClass`` from this ``Annotation``.
    data: Any
        Any external data, in any format, relevant to this ``Annotation``. Used for compatibility
        purposes with external formats.
    subs: List[SubAnnotation]
        List of ``SubAnnotations`` belonging to this ``Annotation``.
    """

    annotation_class: AnnotationClass
    data: Any
    subs: List[SubAnnotation] = field(default_factory=list)

    def get_sub(self, annotation_type: str) -> Optional[SubAnnotation]:
        """
        Returns the first SubAnnotation that matches the given type.

        Parameters
        ----------
        annotation_type: str
            The type of the subannotation.

        Returns
        -------
        Optional[SubAnnotation]
            A SubAnnotation found, or `None` if none was found.
        """
        for sub in self.subs:
            if sub.annotation_type == annotation_type:
                return sub
        return None


@dataclass(frozen=True, eq=True)
class VideoAnnotation:
    """
    Represents an Annotation that belongs to a Video.

    Attributes
    ----------
    annotation_class: AnnotationClass
        The ``AnnotationClass`` from this ``VideoAnnotation``.
    frames: Dict[int, Any]
        A dictionary of frames for this ``VideoAnnotation``.
    keyframes: Dict[int, bool]
        The keyframes for this ``VideoAnnotation``. Keyframes are a selection of frames from the
        ``frames`` attribute.
    segments: List[Segment]
        A list of ``Segment``'s.
    interpolated: bool
        Whether this ``VideoAnnotation`` is interpolated or not.
    """

    annotation_class: AnnotationClass
    frames: Dict[int, Any]
    keyframes: Dict[int, bool]
    segments: List[Segment]
    interpolated: bool

    def get_data(
        self, only_keyframes: bool = True, post_processing: Optional[Callable[[Annotation, Any], Any]] = None
    ) -> Dict[str, Any]:
        """
        Return the post-processed frames and the additional information from this
        ``VideoAnnotation`` in a dictionary with the format:

        .. code-block:: python
            {
                "frames": {
                    # Post-Processed Frames here
                },
                "segments": [
                    # Segments here
                ]
                "interpolated": True
            }

        Parameters
        ----------
        only_keyframes: bool, default: True
            Whether or not to return only the keyframes. Defaults to ``True``.
        post_processing: Optional[Callable[[Annotation, Any], Any]], default: None
            If given, it processes each frame through the given ``Callabale`` before adding it to the
            returned dictionary. Defaults to ``None``.

        Returns
        -------
        Dict[str, Any]
            A dictionary containing the processed frames, the segments of this ``VideoAnnotation``
            and whether or not it is interpolated.
        """
        if not post_processing:
            post_processing = lambda annotation, data: data

        return {
            "frames": {
                frame: {
                    **post_processing(
                        self.frames[frame],
                        {self.frames[frame].annotation_class.annotation_type: self.frames[frame].data},
                    ),
                    **{"keyframe": self.keyframes[frame]},
                }
                for frame in self.frames
                if not only_keyframes or self.keyframes[frame]
            },
            "segments": self.segments,
            "interpolated": self.interpolated,
        }


@dataclass
class AnnotationFile:
    """
    Represents a file containing annotations. Mostly useful when trying to import or export
    annotations to/from darwin V7.

    Attributes
    ----------
    path : Path
        Path to the file.
    filename : str
        Name of the file containing the annotations.
    annotation_classes : Set[AnnotationClass]
        ``Set`` of all ``AnnotationClass``es this file contains. Used as a way to know in advance
        which ``AnnotationClass``es this file has without having to go through the list of
        annotations.
    annotations : Union[List[VideoAnnotation], List[Annotation]]
        List of ``VideoAnnotation``s or ``Annotation``s.
    is_video : bool, default: False
        Whether the annotations in the ``annotations`` attribute are ``VideoAnnotation`` or not.
    image_width : Optional[int], default: None
        Width of the image in this annotation.
    image_height : Optional[int], default: None
        Height of the image in this annotation.
    image_url : Optional[str], default: None
        URL of the image in this annotation.
    workview_url : Optional[str], default: None
        URL of the workview for this annotation.
    seq : Optional[int], default: None
        Sequence for this annotation.
    frame_urls : Optional[List[str]], default:  None
        URLs for the frames this ``AnnotationFile`` has.
    remote_path : Optional[str], default:  None
        Remote path for this ``Annotation``'s file in V7's darwin.
    """

    path: Path
    filename: str
    annotation_classes: Set[AnnotationClass]
    annotations: Union[List[VideoAnnotation], List[Annotation]]
    is_video: bool = False
    image_width: Optional[int] = None
    image_height: Optional[int] = None
    image_url: Optional[str] = None
    workview_url: Optional[str] = None
    seq: Optional[int] = None
    frame_urls: Optional[List[str]] = None
    remote_path: Optional[str] = None

    @property
    def full_path(self) -> str:
        """
        Returns the absolute path of this file.

        Returns
        -------
        str
            The absolute path of the file.
        """
        return construct_full_path(self.remote_path, self.filename)


def make_bounding_box(
    class_name: str, x: float, y: float, w: float, h: float, subs: Optional[List[SubAnnotation]] = None
) -> Annotation:
    """
    Creates and returns a bounding box annotation. ``x``, ``y``, ``w`` and ``h`` are rounded to 3
    decimal places when creating the annotation.

    Parameters
    ----------
    class_name : str
        The name of the class for this ``Annotation``.
    x : float
        The top left ``x`` value where the bounding box will start.
    y : float
        The top left ``y`` value where the bounding box will start.
    w : float
        The width of the bounding box.
    h : float
        The height of the bounding box.
    subs : Optional[List[SubAnnotation]], default: None
        List of ``SubAnnotation``s for this ``Annotation``.

    Returns
    -------
    Annotation
        A bounding box ``Annotation``.
    """
    return Annotation(
        AnnotationClass(class_name, "bounding_box"),
        {"x": round(x, 3), "y": round(y, 3), "w": round(w, 3), "h": round(h, 3)},
        subs or [],
    )


def make_tag(class_name: str, subs: Optional[List[SubAnnotation]] = None) -> Annotation:
    """
    Creates and returns a tag annotation.

    Parameters
    ----------
    class_name : str
        The name of the class for this ``Annotation``.
    subs : Optional[List[SubAnnotation]], default: None
        List of ``SubAnnotation``s for this ``Annotation``.

    Returns
    -------
    Annotation
        A tag ``Annotation``.
    """
    return Annotation(AnnotationClass(class_name, "tag"), {}, subs or [])


def make_polygon(
    class_name: str,
    point_path: List[Point],
    bounding_box: Optional[Dict] = None,
    subs: Optional[List[SubAnnotation]] = None,
) -> Annotation:
    """
    Creates and returns a polygon annotation.

    Parameters
    ----------
    class_name : str
        The name of the class for this ``Annotation``.
    point_path : List[Point]
        A list of points that comprises the polygon. The list should have a format similar to:

        .. code-block:: python
            [
                {"x": 1, "y": 0},
                {"x": 2, "y": 1}
            ]

    bounding_box : Optional[Dict], default: None
        The bounding box that encompasses the polyong.
    subs : Optional[List[SubAnnotation]], default: None
        List of ``SubAnnotation``s for this ``Annotation``.

    Returns
    -------
    Annotation
        A polygon ``Annotation``.
    """
    return Annotation(
        AnnotationClass(class_name, "polygon"),
        _maybe_add_bounding_box_data({"path": point_path}, bounding_box),
        subs or [],
    )


def make_complex_polygon(
    class_name: str,
    point_paths: List[List[Point]],
    bounding_box: Optional[Dict] = None,
    subs: Optional[List[SubAnnotation]] = None,
) -> Annotation:
    """
<<<<<<< HEAD
    Creates and returns a conplex polygon annotation. Complex polygons are those who have holes
=======
    Creates and returns a complex polygon annotation. Complex polygons are those who have holes
>>>>>>> 17f41b9e
    and/or disform shapes.

    Parameters
    ----------
    class_name: str
        The name of the class for this ``Annotation``.
    point_paths: List[List[Point]]
        A list of lists points that comprises the complex polygon. This is needed as a complex
        polygon can be effectively seen as a sum of multiple simple polygons. The list should have
<<<<<<< HEAD
        a format simillar to:
=======
        a format similar to:
>>>>>>> 17f41b9e

        .. code-block:: python
            [
                [
                    {"x": 1, "y": 0},
                    {"x": 2, "y": 1}
                ],
                [
                    {"x": 3, "y": 4},
                    {"x": 5, "y": 6}
                ]
                # ... and so on ...
            ]

    bounding_box : Optional[Dict], default: None
        The bounding box that encompasses the polyong.
    subs : Optional[List[SubAnnotation]], default: None
        List of ``SubAnnotation``s for this ``Annotation``.

    Returns
    -------
    Annotation
        A complex polygon ``Annotation``.
    """
    return Annotation(
        AnnotationClass(class_name, "complex_polygon", "polygon"),
        _maybe_add_bounding_box_data({"paths": point_paths}, bounding_box),
        subs or [],
    )


def make_keypoint(class_name: str, x: float, y: float, subs: Optional[List[SubAnnotation]] = None) -> Annotation:
    """
    Creates and returns a keypoint, aka point, annotation.

    Parameters
    ----------
    class_name : str
        The name of the class for this ``Annotation``.
    x : float
        The ``x`` value of the point.
    y : float
        The ``y`` value of the point.
    subs : Optional[List[SubAnnotation]], default: None
        List of ``SubAnnotation``s for this ``Annotation``.

    Returns
    -------
    Annotation
        A point ``Annotation``.
    """
    return Annotation(AnnotationClass(class_name, "keypoint"), {"x": x, "y": y}, subs or [])


def make_line(class_name: str, path: List[Point], subs: Optional[List[SubAnnotation]] = None) -> Annotation:
    """
    Creates and returns a line annotation.

    Parameters
    ----------
    class_name : str
        The name of the class for this ``Annotation``.
    point_path : List[Point]
        A list of points that comprises the polygon. The list should have a format similar to:

        .. code-block:: python
            [
                {"x": 1, "y": 0},
                {"x": 2, "y": 1}
            ]

    subs : Optional[List[SubAnnotation]], default: None
        List of ``SubAnnotation``s for this ``Annotation``.

    Returns
    -------
    Annotation
        A line ``Annotation``.
    """
    return Annotation(AnnotationClass(class_name, "line"), {"path": path}, subs or [])


def make_skeleton(class_name: str, nodes: List[Node], subs: Optional[List[SubAnnotation]] = None) -> Annotation:
    """
    Creates and returns a skeleton annotation.

    Parameters
    ----------
    class_name : str
        The name of the class for this ``Annotation``.
    nodes : List[Node]
        List of ``Node``s that comprise the skeleton. Each Node will have a format similar to:

        .. code-block:: python
            {
                "name": "1",
                "occluded": false,
                "x": 172.78,
                "y": 939.81
            }

    subs : Optional[List[SubAnnotation]], default: None
        List of ``SubAnnotation``s for this ``Annotation``.

    Returns
    -------
    Annotation
        A skeleton ``Annotation``.
    """
    return Annotation(AnnotationClass(class_name, "skeleton"), {"nodes": nodes}, subs or [])


def make_ellipse(class_name: str, parameters: EllipseData, subs: Optional[List[SubAnnotation]] = None) -> Annotation:
    """
    Creates and returns an Ellipse annotation.

    Parameters
    ----------
    class_name : str
        The name of the class for this ``Annotation``.
<<<<<<< HEAD
    parameters: EllipseData
        The data needed to build an Ellipse. This data must be a dictionary with a format simillar
=======
    parameters : EllipseData
        The data needed to build an Ellipse. This data must be a dictionary with a format similar
>>>>>>> 17f41b9e
        to:

        .. code-block:: javascript
            {
                "angle": 0.57,
                "center": {
                    "x": 2745.69,
                    "y": 2307.46
                },
                "radius": {
                    "x": 467.02,
                    "y": 410.82
                }
            }

        Where:

        - ``angle: float`` is the orientation angle of the ellipse.
        - ``center: Point`` is the center point of the ellipse.
<<<<<<< HEAD
        - ``radius: Point`` is the width and height of the elipse, where ``x`` represents the width
=======
        - ``radius: Point`` is the width and height of the ellipse, where ``x`` represents the width
>>>>>>> 17f41b9e
        and ``y`` represents height.
    subs : Optional[List[SubAnnotation]], default: None
        List of ``SubAnnotation``s for this ``Annotation``.

    Returns
    -------
    Annotation
        An ellipse ``Annotation``.
    """
    return Annotation(AnnotationClass(class_name, "ellipse"), parameters, subs or [])


def make_string(class_name: str, parameters: StringData, subs: Optional[List[SubAnnotation]] = None) -> Annotation:
    return Annotation(AnnotationClass(class_name, "string"), parameters, subs or [])


def make_graph(class_name: str, parameters: GraphData, subs: Optional[List[SubAnnotation]] = None) -> Annotation:
    return Annotation(AnnotationClass(class_name, "graph"), parameters, subs or [])


def make_table(class_name: str, parameters: TableData, subs: Optional[List[SubAnnotation]] = None) -> Annotation:
    return Annotation(AnnotationClass(class_name, "graph"), parameters, subs or [])


def make_cuboid(class_name: str, cuboid: CuboidData, subs: Optional[List[SubAnnotation]] = None) -> Annotation:
    """
    Creates and returns a Cuboid annotation.

    Parameters
    ----------
    class_name : str
        The name of the class for this ``Annotation``.
<<<<<<< HEAD
    parameters: CuboidData
        The data needed to build a .Cuboid This data must be a dictionary with a format simillar
=======
    parameters : CuboidData
        The data needed to build a .Cuboid This data must be a dictionary with a format similar
>>>>>>> 17f41b9e
        to:

        .. code-block:: javascript
            {
                "back": {"h": 381.25, "w": 1101.81, "x": 1826.19, "y": 1841.44},
                "front": {"h": 575.69, "w": 1281.0, "x": 1742.31, "y": 1727.06}
            }

        Where:

        - ``back: Dict[str, float]`` is a dictionary containing the ``x`` and ``y`` of the top
        left corner Point, together with the width ``w`` and height ``h`` to form the back box.
        - ``front: Dict[str, float]`` is a dictionary containing the ``x`` and ``y`` of the top
        left corner Point, together with the width ``w`` and height ``h`` to form the front box.
    subs : Optional[List[SubAnnotation]], default: None
        List of ``SubAnnotation``s for this ``Annotation``. Defaults to ``None``.

    Returns
    -------
    Annotation
        A cuboid ``Annotation``.
    """
    return Annotation(AnnotationClass(class_name, "cuboid"), cuboid, subs or [])


def make_instance_id(value: int) -> SubAnnotation:
    """
    Creates and returns an instance id sub-annotation.

    Parameters
    ----------
    value : int
        The value of this instance's id.


    Returns
    -------
    SubAnnotation
        An instance id ``SubAnnotation``.
    """
    return SubAnnotation("instance_id", value)


def make_attributes(attributes: List[str]) -> SubAnnotation:
    """
    Creates and returns an attributes sub-annotation.

    Parameters
    ----------
    value : List[str]
        A list of attributes. Example: ``["orange", "big"]``.

    Returns
    -------
    SubAnnotation
        An attributes ``SubAnnotation``.
    """
    return SubAnnotation("attributes", attributes)


def make_text(text: str) -> SubAnnotation:
    """
    Creates and returns a text sub-annotation.

    Parameters
    ----------
    text : str
        The text for the sub-annotation.

    Returns
    -------
    SubAnnotation
        A text ``SubAnnotation``.
    """
    return SubAnnotation("text", text)


KeyFrame = Dict[str, Union[int, Annotation]]


def make_keyframe(annotation: Annotation, idx: int) -> KeyFrame:
    """
    Creates and returns a ``KeyFrame``.

    Parameters
    ----------
    annotation : Annotation
        The annotation for the keyframe.
    idx : int
        The id of the keyframe.

    Returns
    -------
    KeyFrame
        The created ``Keyframe``.
    """
    return {"idx": idx, "annotation": annotation}


def make_video_annotation(
    frames: Dict[int, Any], keyframes: Dict[int, bool], segments: List[Segment], interpolated: bool
) -> VideoAnnotation:
    """
    Creates and returns a ``VideoAnnotation``.

    Parameters
    ----------
    frames : Dict[int, Any]
        The frames for the video. All frames must have the same ``annotation_class.name`` value.
    keyframes : Dict[int, bool]
        Indicates which frames are keyframes.
    segments : List[Segment]
        The list of segments for the video.
    interpolated : bool
        If this video annotation is interpolated or not.

    Returns
    -------
    VideoAnnotation
        The created ``VideoAnnotation``.

    Raises
    ------
    ValueError
        If some of the frames have different annotation class names.
    """
    first_annotation: Annotation = list(frames.values())[0]
    if not all(frame.annotation_class.name == first_annotation.annotation_class.name for frame in frames.values()):
        raise ValueError("invalid argument to make_video_annotation")

    return VideoAnnotation(first_annotation.annotation_class, frames, keyframes, segments, interpolated)


def _maybe_add_bounding_box_data(data: Dict[str, Any], bounding_box: Optional[Dict]) -> Dict[str, Any]:
    if bounding_box:
        data["bounding_box"] = {
            "x": bounding_box["x"],
            "y": bounding_box["y"],
            "w": bounding_box["w"],
            "h": bounding_box["h"],
        }
    return data


ExportParser = Callable[[Iterator[AnnotationFile], Path], None]

ImportParser = Callable[[Path], Union[List[AnnotationFile], AnnotationFile, None]]<|MERGE_RESOLUTION|>--- conflicted
+++ resolved
@@ -385,11 +385,7 @@
     subs: Optional[List[SubAnnotation]] = None,
 ) -> Annotation:
     """
-<<<<<<< HEAD
-    Creates and returns a conplex polygon annotation. Complex polygons are those who have holes
-=======
     Creates and returns a complex polygon annotation. Complex polygons are those who have holes
->>>>>>> 17f41b9e
     and/or disform shapes.
 
     Parameters
@@ -399,13 +395,10 @@
     point_paths: List[List[Point]]
         A list of lists points that comprises the complex polygon. This is needed as a complex
         polygon can be effectively seen as a sum of multiple simple polygons. The list should have
-<<<<<<< HEAD
-        a format simillar to:
-=======
         a format similar to:
->>>>>>> 17f41b9e
 
         .. code-block:: python
+
             [
                 [
                     {"x": 1, "y": 0},
@@ -448,7 +441,7 @@
     y : float
         The ``y`` value of the point.
     subs : Optional[List[SubAnnotation]], default: None
-        List of ``SubAnnotation``s for this ``Annotation``.
+        List of ``SubAnnotation``\\s for this ``Annotation``.
 
     Returns
     -------
@@ -470,13 +463,14 @@
         A list of points that comprises the polygon. The list should have a format similar to:
 
         .. code-block:: python
+
             [
                 {"x": 1, "y": 0},
                 {"x": 2, "y": 1}
             ]
 
     subs : Optional[List[SubAnnotation]], default: None
-        List of ``SubAnnotation``s for this ``Annotation``.
+        List of ``SubAnnotation``\\s for this ``Annotation``.
 
     Returns
     -------
@@ -495,9 +489,10 @@
     class_name : str
         The name of the class for this ``Annotation``.
     nodes : List[Node]
-        List of ``Node``s that comprise the skeleton. Each Node will have a format similar to:
+        List of ``Node``\\s that comprise the skeleton. Each Node will have a format similar to:
 
         .. code-block:: python
+
             {
                 "name": "1",
                 "occluded": false,
@@ -506,7 +501,7 @@
             }
 
     subs : Optional[List[SubAnnotation]], default: None
-        List of ``SubAnnotation``s for this ``Annotation``.
+        List of ``SubAnnotation``\\s for this ``Annotation``.
 
     Returns
     -------
@@ -524,16 +519,12 @@
     ----------
     class_name : str
         The name of the class for this ``Annotation``.
-<<<<<<< HEAD
-    parameters: EllipseData
-        The data needed to build an Ellipse. This data must be a dictionary with a format simillar
-=======
     parameters : EllipseData
         The data needed to build an Ellipse. This data must be a dictionary with a format similar
->>>>>>> 17f41b9e
         to:
 
         .. code-block:: javascript
+
             {
                 "angle": 0.57,
                 "center": {
@@ -550,14 +541,10 @@
 
         - ``angle: float`` is the orientation angle of the ellipse.
         - ``center: Point`` is the center point of the ellipse.
-<<<<<<< HEAD
-        - ``radius: Point`` is the width and height of the elipse, where ``x`` represents the width
-=======
-        - ``radius: Point`` is the width and height of the ellipse, where ``x`` represents the width
->>>>>>> 17f41b9e
-        and ``y`` represents height.
-    subs : Optional[List[SubAnnotation]], default: None
-        List of ``SubAnnotation``s for this ``Annotation``.
+        - ``radius: Point`` is the width and height of the ellipse, where ``x`` represents the width and ``y`` represents height.
+
+    subs : Optional[List[SubAnnotation]], default: None
+        List of ``SubAnnotation``\\s for this ``Annotation``.
 
     Returns
     -------
@@ -587,16 +574,12 @@
     ----------
     class_name : str
         The name of the class for this ``Annotation``.
-<<<<<<< HEAD
-    parameters: CuboidData
-        The data needed to build a .Cuboid This data must be a dictionary with a format simillar
-=======
     parameters : CuboidData
         The data needed to build a .Cuboid This data must be a dictionary with a format similar
->>>>>>> 17f41b9e
         to:
 
         .. code-block:: javascript
+
             {
                 "back": {"h": 381.25, "w": 1101.81, "x": 1826.19, "y": 1841.44},
                 "front": {"h": 575.69, "w": 1281.0, "x": 1742.31, "y": 1727.06}
@@ -604,12 +587,11 @@
 
         Where:
 
-        - ``back: Dict[str, float]`` is a dictionary containing the ``x`` and ``y`` of the top
-        left corner Point, together with the width ``w`` and height ``h`` to form the back box.
-        - ``front: Dict[str, float]`` is a dictionary containing the ``x`` and ``y`` of the top
-        left corner Point, together with the width ``w`` and height ``h`` to form the front box.
-    subs : Optional[List[SubAnnotation]], default: None
-        List of ``SubAnnotation``s for this ``Annotation``. Defaults to ``None``.
+        - ``back: Dict[str, float]`` is a dictionary containing the ``x`` and ``y`` of the top left corner Point, together with the width ``w`` and height ``h`` to form the back box.
+        - ``front: Dict[str, float]`` is a dictionary containing the ``x`` and ``y`` of the top left corner Point, together with the width ``w`` and height ``h`` to form the front box.
+
+    subs : Optional[List[SubAnnotation]], default: None
+        List of ``SubAnnotation``\\s for this ``Annotation``. Defaults to ``None``.
 
     Returns
     -------
