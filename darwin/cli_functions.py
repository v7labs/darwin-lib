import argparse
import concurrent.futures
import datetime
import json
import os
import sys
import traceback
from functools import partial
from glob import glob
from itertools import tee
from pathlib import Path
from typing import Dict, Iterator, List, NoReturn, Optional, Set, Union

import humanize
from rich.console import Console
from rich.live import Live
from rich.progress import (
    BarColumn,
    DownloadColumn,
    Progress,
    SpinnerColumn,
    TaskID,
    TextColumn,
    TimeRemainingColumn,
    TransferSpeedColumn,
)
from rich.table import Table
from rich.theme import Theme

from darwin.client import Client
from darwin.config import Config
from darwin.dataset import RemoteDataset
from darwin.dataset.identifier import DatasetIdentifier
from darwin.dataset.release import Release
from darwin.dataset.split_manager import split_dataset
from darwin.dataset.upload_manager import LocalFile
from darwin.dataset.utils import get_release_path
from darwin.datatypes import (
    ExportParser,
    ImportParser,
    NumberLike,
    PathLike,
    Team,
    UnknownType,
)
from darwin.exceptions import (
    AnnotationFileValidationError,
    IncompatibleOptions,
    InvalidLogin,
    MissingConfig,
    MissingDependency,
    MissingSchema,
    NameTaken,
    NotFound,
    Unauthenticated,
    UnknownAnnotationFileSchema,
    UnrecognizableFileEncoding,
    UnsupportedExportFormat,
    UnsupportedFileType,
    ValidationError,
)
from darwin.exporter import ExporterNotFoundError, export_annotations, get_exporter
from darwin.exporter.formats import supported_formats as export_formats
from darwin.importer import ImporterNotFoundError, get_importer, import_annotations
from darwin.importer.formats import supported_formats as import_formats
from darwin.item import DatasetItem
from darwin.utils import (
    find_files,
    persist_client_configuration,
    prompt,
    secure_continue_request,
    validate_file_against_schema,
)


def validate_api_key(api_key: str) -> None:
    """
    Validates the given API key. Exits the application if it fails validation.

    Parameters
    ----------
    api_key: str
        The API key to be validated.
    """
    example_key = "DHMhAWr.BHucps-tKMAi6rWF1xieOpUvNe5WzrHP"

    if len(api_key) != 40:
        _error(f"Expected key to be 40 characters long\n(example: {example_key})")

    if "." not in api_key:
        _error(f"Expected key formatted as prefix . suffix\n(example: {example_key})")

    if len(api_key.split(".")[0]) != 7:
        _error(f"Expected key prefix to be 7 characters long\n(example: {example_key})")


def authenticate(
    api_key: str,
    default_team: Optional[Union[str, bool]] = None,
    datasets_dir: Optional[Path] = None,
) -> Config:
    """
    Authenticate the API key against the server and creates a configuration file for it.

    Parameters
    ----------
    api_key : str
        API key to use for the client login.
    default_team: Optional[bool]
        Flag to make the team the default one. Defaults to None.
    datasets_dir: Optional[Path]
        Dataset directory on the file system. Defaults to None.

    Returns
    -------
    Config
    A configuration object to handle YAML files.
    """
    # Resolve the home folder if the dataset_dir starts with ~ or ~user

    validate_api_key(api_key)

    try:
        client = Client.from_api_key(api_key=api_key)
        config_path = Path.home() / ".darwin" / "config.yaml"
        config_path.parent.mkdir(exist_ok=True)

        if default_team is None:
            default_team_name = (
                client.default_team
                if input(f"Make {client.default_team} the default team? [y/N] ")
                in ["Y", "y"]
                else None
            )
        elif default_team is False:
            default_team_name = None
        elif default_team is True:
            default_team_name = client.default_team
        else:
            default_team_name = default_team
        if datasets_dir is None:
            datasets_dir = Path(prompt("Datasets directory", "~/.darwin/datasets"))

        datasets_dir = Path(datasets_dir).expanduser()
        Path(datasets_dir).mkdir(parents=True, exist_ok=True)

        client.set_datasets_dir(datasets_dir)

        return persist_client_configuration(client, default_team=default_team_name)

    except InvalidLogin:
        _error("Invalid API key")


def current_team() -> None:
    """Print the team currently authenticated against."""
    client: Client = _load_client()
    print(client.default_team)


def list_teams() -> None:
    """Print a table of teams to which the client belong to."""
    for team in _config().get_all_teams():
        if team.default:
            print(f"{team.slug} (default)")
        else:
            print(team.slug)


def set_team(team_slug: str) -> None:
    """
    Switches the client to the selected team and persist the change on the configuration file.

    Parameters
    ----------
    team_slug : str
        Slug of the team to switch to.
    """
    config = _config()
    config.set_default_team(team_slug)


def set_compression_level(compression_level: int) -> None:
    """
    Change the compression level of text/json contents sent to Darwin APIs and persist the change on the configuration file.

    Can be in range from 0 - no compression, to 9 - best compression. By default, 0 is used.

    Parameters
    ----------
    compression_level : int
        Compression level to use.
    """
    config = _config()
    config.set_compression_level(compression_level)


def create_dataset(dataset_slug: str) -> None:
    """
    Creates a dataset remotely. Exits the application if the dataset's name is already taken or is
    not valid.

    Parameters
    ----------
    dataset_slug : str
        Slug of the new dataset.
    """
    identifier: DatasetIdentifier = DatasetIdentifier.parse(dataset_slug)
    client: Client = _load_client(team_slug=identifier.team_slug)
    try:
        dataset: RemoteDataset = client.create_dataset(name=identifier.dataset_slug)
        print(
            f"Dataset '{dataset.name}' ({dataset.team}/{dataset.slug}) has been created.\nAccess at {dataset.remote_path}"
        )
        print_new_version_info(client)
    except NameTaken:
        _error(f"Dataset name '{identifier.dataset_slug}' is already taken.")
    except ValidationError:
        _error(f"Dataset name '{identifier.dataset_slug}' is not valid.")


def local(team: Optional[str] = None) -> None:
    """
    Lists synced datasets, stored in the specified path.

    Parameters
    ----------
    team: Optional[str]
        The name of the team to list, or the default one if no team is given. Defaults to None.
    """
    table: Table = Table(show_header=True, header_style="bold cyan")
    table.add_column("Name")
    table.add_column("Image Count", justify="right")
    table.add_column("Sync Date", justify="right")
    table.add_column("Size", justify="right")

    client: Client = _load_client(offline=True)
    for dataset_path in client.list_local_datasets(team_slug=team):
        files_in_dataset_path = find_files([dataset_path])
        table.add_row(
            f"{dataset_path.parent.name}/{dataset_path.name}",
            str(len(files_in_dataset_path)),
            humanize.naturaldate(
                datetime.datetime.fromtimestamp(dataset_path.stat().st_mtime)
            ),
            humanize.naturalsize(sum(p.stat().st_size for p in files_in_dataset_path)),
        )

    Console().print(table)


def path(dataset_slug: str) -> Path:
    """
    Returns the absolute path of the specified dataset.
    Exits the application if the dataset does not exist locally.

    Parameters
    ----------
    dataset_slug: str
        The dataset's slug.

    Returns
    -------
    Path
        The absolute path of the dataset.
    """
    identifier: DatasetIdentifier = DatasetIdentifier.parse(dataset_slug)
    client: Client = _load_client(offline=True)

    for path in client.list_local_datasets(team_slug=identifier.team_slug):
        if identifier.dataset_slug == path.name:
            return path

    _error(
        f"Dataset '{identifier.dataset_slug}' does not exist locally. "
        f"Use 'darwin dataset remote' to see all the available datasets, "
        f"and 'darwin dataset pull' to pull them."
    )


def url(dataset_slug: str) -> None:
    """
    Prints the url of the specified dataset.
    Exits the application if no dataset was found.

    Parameters
    ----------
    dataset_slug: str
        The dataset's slug.
    """
    client: Client = _load_client(offline=True)
    try:
        remote_dataset: RemoteDataset = client.get_remote_dataset(
            dataset_identifier=dataset_slug
        )
        print(remote_dataset.remote_path)
    except NotFound as e:
        _error(f"Dataset '{e.name}' does not exist.")


def dataset_report(dataset_slug: str, granularity: str, pretty: bool) -> None:
    """
    Prints a dataset's report in CSV format.
    Exits the application if no dataset is found.

    Parameters
    ----------
    dataset_slug : str
        The dataset's slug.
    granularity : str
        Granularity of the report, can be 'day', 'week' or 'month'.
    pretty : bool
        If ``True``, it will print the output in a Rich formatted table.
    """
    client: Client = _load_client(offline=True)
    console = Console(theme=_console_theme())
    try:
        remote_dataset: RemoteDataset = client.get_remote_dataset(
            dataset_identifier=dataset_slug
        )
        report: str = remote_dataset.get_report(granularity)

        if not pretty:
            # if no one worked in the report, we print nothing
            print(report)
            return

        lines: List[str] = report.split("\n")
        lines.pop(0)  # remove csv headers

        if not lines:
            console.print("No one has worked on this dataset yet!\n", style="success")
            return

        lines.pop()  # remove last line, which is empty

        table: Table = Table(show_header=True, header_style="bold cyan")
        table.add_column("Date")
        table.add_column("Dataset Id", justify="right")
        table.add_column("Dataset Name", justify="right")
        table.add_column("User Id", justify="right")
        table.add_column("Email", justify="right")
        table.add_column("First Name", justify="right")
        table.add_column("Last Name", justify="right")
        table.add_column("Annotation Time", justify="right")
        table.add_column("Annotations Approved", justify="right")
        table.add_column("Annotations Created", justify="right")
        table.add_column("Images Annotated", justify="right")
        table.add_column("Images Approved", justify="right")
        table.add_column("Images Rejected", justify="right")

        for row in lines:
            table.add_row(*row.split(","))

        console.print(table)
    except NotFound:
        _error(f"Dataset '{dataset_slug}' does not exist.")


def export_dataset(
    dataset_slug: str,
    include_url_token: bool,
    name: str,
    annotation_class_ids: Optional[List[str]] = None,
    include_authorship: bool = False,
    version: Optional[str] = None,
) -> None:
    """
    Create a new release for the dataset.

    Parameters
    ----------
    dataset_slug : str
        Slug of the dataset to which we perform the operation on.
    include_url_token : bool, default: False
        If ``True`` includes the url token, if ``False`` does not.
    name : str
        Name of the release.
    annotation_class_ids : Optional[List[str]], default: None
        List of the classes to filter.
    include_authorship : bool, default: False
        If ``True`` include annotator and reviewer metadata for each annotation.
    version : Optional[str], default: None
        When used for V2 dataset, allows to force generation of either Darwin JSON 1.0 (Legacy) or newer 2.0.
        Ommit this option to get your team's default.
    """
    client: Client = _load_client(offline=False)
    identifier: DatasetIdentifier = DatasetIdentifier.parse(dataset_slug)
    ds: RemoteDataset = client.get_remote_dataset(identifier)

    try:
        ds.export(
            annotation_class_ids=annotation_class_ids,
            name=name,
            include_url_token=include_url_token,
            include_authorship=include_authorship,
            version=version,
        )
    except ValidationError:
        _error("Nothing to export")
    else:
        identifier.version = name
        print(f"Dataset {dataset_slug} successfully exported to {identifier}")
        print_new_version_info(client)


def pull_dataset(
    dataset_slug: str,
    only_annotations: bool = False,
    folders: bool = True,
    video_frames: bool = False,
    force_slots: bool = False,
    ignore_slots: bool = False,
<<<<<<< HEAD
    no_folders: bool = False,
=======
    retry: bool = False,
    retry_timeout: int = 600,
    retry_interval: int = 10,
>>>>>>> ce48079d
) -> None:
    """
    Downloads a remote dataset (images and annotations) in the datasets directory.
    Exits the application if dataset is not found, the user is not authenticated, there are no
    releases or the export format for the latest release is not supported.

    Parameters
    ----------
    dataset_slug: str
        Slug of the dataset to which we perform the operation on.
    only_annotations: bool
        Download only the annotations and no corresponding images. Defaults to False.
    folders: bool
        Recreates the folders in the dataset. Defaults to True.
    video_frames: bool
        Pulls video frames images instead of video files. Defaults to False.
    force_slots: bool
        Pulls all slots of items into deeper file structure ({prefix}/{item_name}/{slot_name}/{file_name})
<<<<<<< HEAD
    no_folders: bool
        Does not recreate the folders in the dataset. Defaults to False.
=======
    retry: bool
        If True, will repeatedly try to download the release if it is still processing until the timeout is reached.
    retry_timeout: int
        If retrying, total time to wait for the release to be ready for download
    retry_interval: int
        If retrying, time to wait between retries of checking if the release is ready for download.
>>>>>>> ce48079d
    """
    version: str = DatasetIdentifier.parse(dataset_slug).version or "latest"
    client: Client = _load_client(offline=False, maybe_guest=True)
    try:
        dataset: RemoteDataset = client.get_remote_dataset(
            dataset_identifier=dataset_slug
        )
    except NotFound:
        _error(
            f"Dataset '{dataset_slug}' does not exist, please check the spelling. "
            "Use 'darwin remote' to list all the remote datasets."
        )
    except Unauthenticated:
        _error("please re-authenticate")
    if no_folders:
        folders = False
    try:
        release: Release = dataset.get_release(version, retry)
        dataset.pull(
            release=release,
            only_annotations=only_annotations,
            use_folders=folders,
            video_frames=video_frames,
            force_slots=force_slots,
            ignore_slots=ignore_slots,
            retry=retry,
            retry_timeout=retry_timeout,
            retry_interval=retry_interval,
        )
        print_new_version_info(client)
    except NotFound:
        _error(
            f"Version '{dataset.identifier}:{version}' does not exist. "
            f"Use 'darwin dataset releases' to list all available versions."
        )
    except UnsupportedExportFormat as uef:
        _error(
            f"Version '{dataset.identifier}:{version}' is of format '{uef.format}', "
            f"only the darwin formats ('json', 'darwin_json_2') are supported for `darwin dataset pull`"
        )
    except MissingDependency as e:
        _error(str(e))

    print(f"Dataset {release.identifier} downloaded at {dataset.local_path} .")


def split(
    dataset_slug: str, val_percentage: float, test_percentage: float, seed: int = 0
) -> None:
    """
    Splits a local version of a dataset into train, validation, and test partitions.

    Parameters
    ----------
    dataset_slug: str
        Slug of the dataset to which we perform the operation on.
    val_percentage: float
        Percentage in the validation set.
    test_percentage: float
        Percentage in the test set.
    seed: int
        Random seed. Defaults to 0.
    """
    identifier: DatasetIdentifier = DatasetIdentifier.parse(dataset_slug)
    client: Client = _load_client(offline=True)

    for p in client.list_local_datasets(team_slug=identifier.team_slug):
        if identifier.dataset_slug == p.name:
            try:
                split_path = split_dataset(
                    dataset_path=p,
                    release_name=identifier.version,
                    val_percentage=val_percentage,
                    test_percentage=test_percentage,
                    split_seed=seed,
                )
                print(f"Partition lists saved at {split_path}")
                return
            except ImportError as e:
                _error(e.msg)
            except NotFound as e:
                _error(e.name)
            except ValueError as e:
                _error(e.args[0])

    _error(
        f"Dataset '{identifier.dataset_slug}' does not exist locally. "
        f"Use 'darwin dataset remote' to see all the available datasets, "
        f"and 'darwin dataset pull' to pull them."
    )


def list_remote_datasets(all_teams: bool, team: Optional[str] = None) -> None:
    """
    Lists remote datasets with its annotation progress.

    Parameters
    ----------
    all_teams: bool
        If True, lists remote datasets from all teams, if False, lists only datasets from the given
        Team.
    team: Optional[str]
        Name of the team with the datasets we want to see. Uses the default Team is non is given.
        Defaults to None.
    """
    # TODO: add listing open datasets

    table: Table = Table(show_header=True, header_style="bold cyan")
    table.add_column("Name")
    table.add_column("Item Count", justify="right")
    table.add_column("Complete Items", justify="right")

    datasets: List[RemoteDataset] = []
    client: Optional[Client] = None
    if all_teams:
        teams: List[Team] = _config().get_all_teams()
        for a_team in teams:
            client = _load_client(a_team.slug)
            datasets += list(client.list_remote_datasets())
    else:
        client = _load_client(team)
        datasets = list(client.list_remote_datasets())

    for dataset in datasets:
        table.add_row(
            f"{dataset.team}/{dataset.slug}",
            str(dataset.item_count),
            f"{dataset.progress * 100:.1f}%",
        )
    if table.row_count == 0:
        print("No dataset available.")
    else:
        Console().print(table)

    print_new_version_info(client)


def remove_remote_dataset(dataset_slug: str) -> None:
    """
    Remove a remote dataset from the workview. The dataset gets archived.
    Exits the application if no dataset with the given slug were found.

    Parameters
    ----------
    dataset_slug: str
        The dataset's slug.
    """
    client: Client = _load_client(offline=False)
    try:
        dataset: RemoteDataset = client.get_remote_dataset(
            dataset_identifier=dataset_slug
        )
        print(f"About to delete {dataset.identifier} on darwin.")
        if not secure_continue_request():
            print("Cancelled.")
            return

        dataset.remove_remote()
        print_new_version_info(client)
    except NotFound:
        _error(f"No dataset with name '{dataset_slug}'")


def dataset_list_releases(dataset_slug: str) -> None:
    """
    Lists all the releases from the given dataset.
    Exits the application if no dataset with the given slug were found.

    Parameters
    ----------
    dataset_slug: str
        The dataset's slug.
    """
    client: Client = _load_client(offline=False)
    try:
        dataset: RemoteDataset = client.get_remote_dataset(
            dataset_identifier=dataset_slug
        )
        releases: List[Release] = dataset.get_releases()
        if len(releases) == 0:
            print("No available releases, export one first.")
            return

        table: Table = Table(show_header=True, header_style="bold cyan")
        table.add_column("Name")
        table.add_column("Item Count", justify="right")
        table.add_column("Class Count", justify="right")
        table.add_column("Export Date", justify="right")

        for release in releases:
            if not release.available:
                continue
            table.add_row(
                str(release.identifier),
                str(release.image_count),
                str(release.class_count),
                str(release.export_date),
            )

        Console().print(table)
        print_new_version_info(client)
    except NotFound:
        _error(f"No dataset with name '{dataset_slug}'")


def upload_data(
    dataset_identifier: str,
    files: Optional[List[Union[PathLike, LocalFile]]],
    files_to_exclude: Optional[List[PathLike]],
    fps: int,
    path: Optional[str],
    frames: bool,
    extract_views: bool = False,
    preserve_folders: bool = False,
    verbose: bool = False,
) -> None:
    """
    Uploads the provided files to the remote dataset.
    Exits the application if no dataset with the given name is found, the files in the given path
    have unsupported formats, or if there are no files found in the given Path.

    Parameters
    ----------
    dataset_identifier : str
        Slug of the dataset to retrieve.
    files : List[Union[PathLike, LocalFile]]
        List of files to upload. Can be None.
    files_to_exclude : List[PathLike]
        List of files to exclude from the file scan (which is done only if files is None).
    fps : int
        Frame rate to split videos in.
    path : Optional[str]
        If provided; files will be placed under this path in the v7 platform. If `preserve_folders`
        is `True` then it must be possible to draw a relative path from this folder to the one the
        files are in, otherwise an error will be raised.
    frames : bool
        Specify whether the files will be uploaded as a list of frames or not.
    extract_views : bool
        If providing a volume, specify whether to extract the orthogonal views or not.
    preserve_folders : bool
        Specify whether or not to preserve folder paths when uploading.
    verbose : bool
        Specify whether to have full traces print when uploading files or not.
    """
    client: Client = _load_client()
    try:
        max_workers: int = concurrent.futures.ThreadPoolExecutor()._max_workers  # type: ignore

        dataset: RemoteDataset = client.get_remote_dataset(
            dataset_identifier=dataset_identifier
        )

        sync_metadata: Progress = Progress(
            SpinnerColumn(), TextColumn("[bold blue]Syncing metadata")
        )

        overall_progress = Progress(
            TextColumn("[bold blue]{task.fields[filename]}"),
            BarColumn(),
            "{task.completed} of {task.total}",
        )

        file_progress = Progress(
            TextColumn("[bold green]{task.fields[filename]}", justify="right"),
            BarColumn(),
            "[progress.percentage]{task.percentage:>3.1f}%",
            DownloadColumn(),
            "•",
            TransferSpeedColumn(),
            "•",
            TimeRemainingColumn(),
        )

        progress_table: Table = Table.grid()
        progress_table.add_row(sync_metadata)
        progress_table.add_row(file_progress)
        progress_table.add_row(overall_progress)
        with Live(progress_table):
            sync_task: TaskID = sync_metadata.add_task("")
            file_tasks: Dict[str, TaskID] = {}
            overall_task = overall_progress.add_task(
                "[green]Total progress",
                filename="Total progress",
                total=0,
                visible=False,
            )

            def progress_callback(
                total_file_count: NumberLike, file_advancement: NumberLike
            ) -> None:
                sync_metadata.update(sync_task, visible=False)
                overall_progress.update(
                    overall_task,
                    total=total_file_count,
                    advance=file_advancement,
                    visible=True,
                )

            def file_upload_callback(
                file_name: str,
                file_total_bytes: NumberLike,
                file_bytes_sent: NumberLike,
            ) -> None:
                if file_name not in file_tasks:
                    file_tasks[file_name] = file_progress.add_task(
                        f"[blue]{file_name}", filename=file_name, total=file_total_bytes
                    )

                # Rich has a concurrency issue, so sometimes updating progress
                # or removing a task fails. Wrapping this logic around a try/catch block
                # is a workaround, we should consider solving this properly (e.g.: using locks)
                try:
                    file_progress.update(
                        file_tasks[file_name], completed=file_bytes_sent
                    )

                    for task in file_progress.tasks:
                        if task.finished and len(file_progress.tasks) >= max_workers:
                            file_progress.remove_task(task.id)
                except Exception:
                    pass

            upload_manager = dataset.push(
                files,
                files_to_exclude=files_to_exclude,
                fps=fps,
                as_frames=frames,
                extract_views=extract_views,
                path=path,
                preserve_folders=preserve_folders,
                progress_callback=progress_callback,
                file_upload_callback=file_upload_callback,
            )
        console = Console(theme=_console_theme())

        console.print()

        if not upload_manager.blocked_count and not upload_manager.error_count:
            console.print(
                f"All {upload_manager.total_count} files have been successfully uploaded.\n",
                style="success",
            )
            return

        already_existing_items = []
        other_skipped_items = []
        for item in upload_manager.blocked_items:
            if (item.reason is not None) and (item.reason.upper() == "ALREADY_EXISTS"):
                already_existing_items.append(item)
            else:
                other_skipped_items.append(item)

        if already_existing_items:
            console.print(
                f"Skipped {len(already_existing_items)} files already in the dataset.\n",
                style="warning",
            )

        if upload_manager.error_count or other_skipped_items:
            error_count = upload_manager.error_count + len(other_skipped_items)
            console.print(
                f"{error_count} files couldn't be uploaded because an error occurred.\n",
                style="error",
            )

        if not verbose and upload_manager.error_count:
            console.print('Re-run with "--verbose" for further details')
            return

        error_table: Table = Table(
            "Dataset Item ID",
            "Filename",
            "Remote Path",
            "Stage",
            "Reason",
            show_header=True,
            header_style="bold cyan",
        )

        for item in upload_manager.blocked_items:
            if item.reason != "ALREADY_EXISTS":
                error_table.add_row(
                    str(item.dataset_item_id),
                    item.filename,
                    item.path,
                    "UPLOAD_REQUEST",
                    item.reason,
                )

        for error in upload_manager.errors:
            for local_file in upload_manager.local_files:
                if local_file.local_path != error.file_path:
                    continue

                for pending_item in upload_manager.pending_items:
                    if pending_item.filename != local_file.data["filename"]:
                        continue

                    error_table.add_row(
                        str(pending_item.dataset_item_id),
                        pending_item.filename,
                        pending_item.path,
                        error.stage.name,
                        str(error.error),
                    )
                    break

        if error_table.row_count:
            console.print(error_table)
        print_new_version_info(client)
    except NotFound as e:
        _error(f"No dataset with name '{e.name}'")
    except UnsupportedFileType as e:
        _error(f"Unsupported file type {e.path.suffix} ({e.path.name})")
    except ValueError:
        _error("No files found")


def dataset_import(
    dataset_slug: str,
    format: str,
    files: List[PathLike],
    append: bool,
    class_prompt: bool = True,
    delete_for_empty: bool = False,
    import_annotators: bool = False,
    import_reviewers: bool = False,
    overwrite: bool = False,
    legacy: bool = False,
    use_multi_cpu: bool = False,
    cpu_limit: Optional[int] = None,
) -> None:
    """
    Imports annotation files to the given dataset.
    Exits the application if no dataset with the given slug is found.

    Parameters
    ----------
    dataset_slug : str
        The dataset's slug.
    format : str
        Format of the export files.
    files : List[PathLike]
        List of where the files are.
    append : bool, default: True
        If ``True`` it appends the annotation from the files to the dataset, if ``False`` it will
        override the dataset's current annotations with the ones from the given files.
        Incompatible with ``delete-for-empty``.
    delete_for_empty : bool, default: False
        If ``True`` will use empty annotation files to delete all annotations from the remote file.
        If ``False``, empty annotation files will simply be skipped.
        Only works for V2 datasets.
        Incompatible with ``append``.
    import_annotators : bool, default: False
        If ``True`` it will import the annotators from the files to the dataset, if available.
        If ``False`` it will not import the annotators.
    import_reviewers : bool, default: False
        If ``True`` it will import the reviewers from the files to the dataset, if .
        If ``False`` it will not import the reviewers.
    overwrite : bool, default: False
        If ``True`` it will bypass a warning that the import will overwrite the current annotations if any are present.
        If ``False`` this warning will be skipped and the import will overwrite the current annotations without warning.
    legacy : bool, default: False
        If ``True`` it will not resize the annotations to be isotropic.
        If ``False`` it will resize the annotations to be isotropic.
    use_multi_cpu : bool, default: False
        If ``True`` it will use all multiple CPUs to speed up the import process.
    cpu_limit : Optional[int], default: Core count - 2
        The maximum number of CPUs to use for the import process.
    """

    client: Client = _load_client(dataset_identifier=dataset_slug)

    try:
        importer: ImportParser = get_importer(format)

        if format == "nifti" and legacy:
            importer = partial(importer, legacy=True)

        dataset: RemoteDataset = client.get_remote_dataset(
            dataset_identifier=dataset_slug
        )

        if cpu_limit is not None:
            use_multi_cpu = True

        import_annotations(
            dataset,
            importer,
            files,
            append,
            class_prompt,
            delete_for_empty,
            import_annotators,
            import_reviewers,
            overwrite,
            use_multi_cpu,
            cpu_limit,
            no_legacy=False if legacy else True,
        )

    except ImporterNotFoundError:
        _error(
            f"Unsupported import format: {format}, currently supported: {import_formats}"
        )
    except AttributeError as e:
        _error(f"Internal problem with import occured: {str(e)}")
    except NotFound as e:
        _error(f"No dataset with name '{e.name}'")
    except IncompatibleOptions as e:
        _error(str(e))
    except UnrecognizableFileEncoding as e:
        _error(str(e))
    except UnknownAnnotationFileSchema as e:
        _error(str(e))
    except AnnotationFileValidationError as e:
        _error(str(e))


def list_files(
    dataset_slug: str,
    statuses: Optional[str],
    path: Optional[str],
    only_filenames: bool,
    sort_by: Optional[str] = "updated_at:desc",
) -> None:
    """
    List all file from the given dataset.
    Exits the application if it finds unknown file statuses, if no dataset with the given slug is
    found or if another general error occurred.

    Parameters
    ----------
    dataset_slug: str
        The dataset's slug.
    statuses: Optional[str]
        Only list files with the given statuses. Valid statuses are: 'annotate', 'archived',
        'complete', 'new', 'review'.
    path: Optional[str]
        Only list files whose Path matches.
    only_filenames: bool
        If True, only prints the filenames, if False it prints the full file url.
    sort_by: Optional[str]
        Sort order for listing files. Defaults to 'updated_at:desc'.
    """
    client: Client = _load_client(dataset_identifier=dataset_slug)
    try:
        dataset: RemoteDataset = client.get_remote_dataset(
            dataset_identifier=dataset_slug
        )
        filters: Dict[str, UnknownType] = {}

        if statuses:
            for status in statuses.split(","):
                if not _has_valid_status(status):
                    _error(
                        f"Invalid status '{status}', available statuses: annotate, archived, complete, new, review"
                    )
            filters["statuses"] = statuses
        else:
            filters["statuses"] = "new,annotate,review,complete"

        if path:
            filters["path"] = path

        if not sort_by:
            sort_by = "updated_at:desc"

        table: Table = Table(show_header=True, header_style="bold cyan")
        table.add_column("Name", justify="left")

        if not only_filenames:
            table.add_column("Status", justify="left")
            table.add_column("URL", justify="left")

        for file in dataset.fetch_remote_files(filters, sort_by):  # type: ignore
            if only_filenames:
                table.add_row(file.filename)
            else:
                image_url = dataset.workview_url_for_item(file)
                table.add_row(
                    file.filename,
                    f"{file.status if not file.archived else 'archived'}",
                    image_url,
                )

        Console().print(table)
    except NotFound as e:
        _error(f"No dataset with name '{e.name}'")
    except ValueError as e:
        _error(str(e))


def set_file_status(dataset_slug: str, status: str, files: List[str]) -> None:
    """
    Sets the status of the given files from the given dataset.
    Exits the application if the given status is unknown or if no dataset was found.

    Parameters
    ----------
    dataset_slug: str
        The dataset's slug.
    status: str
        The new status for the files.
    files: List[str]
        Names of the files we want to update.
    """
    available_statuses = ["archived", "clear", "new", "restore-archived", "complete"]
    if status not in available_statuses:
        _error(
            f"Invalid status '{status}', available statuses: {', '.join(available_statuses)}"
        )

    client: Client = _load_client(dataset_identifier=dataset_slug)
    try:
        dataset: RemoteDataset = client.get_remote_dataset(
            dataset_identifier=dataset_slug
        )
        items: Iterator[DatasetItem] = dataset.fetch_remote_files(
            {"item_names": ",".join(files)}
        )
        if status == "archived":
            dataset.archive(items)
        elif status == "clear":
            dataset.reset(items)
        elif status == "new":
            dataset.move_to_new(items)
        elif status == "restore-archived":
            dataset.restore_archived(items)
        elif status == "complete":
            dataset.complete(items)
    except NotFound as e:
        _error(f"No dataset with name '{e.name}'")
    except ValueError as e:
        _error(str(e))


def delete_files(
    dataset_slug: str, files: List[str], skip_user_confirmation: bool = False
) -> None:
    """
    Deletes the files from the given dataset.
    Exits the application if no dataset with the given slug is found or a general error occurs.

    Parameters
    ----------
    dataset_slug : str
        The dataset's slug.
    files : List[str]
        The list of filenames to delete.
    skip_user_confirmation : bool, default: False
        If ``True``, skips user confirmation, if False it will prompt the user.
    """
    client: Client = _load_client(dataset_identifier=dataset_slug)
    try:
        console = Console(theme=_console_theme(), stderr=True)
        dataset: RemoteDataset = client.get_remote_dataset(
            dataset_identifier=dataset_slug
        )
        items, items_2 = tee(dataset.fetch_remote_files({"item_names": files}))
        if not skip_user_confirmation and not secure_continue_request():
            console.print("Cancelled.")
            return

        found_filenames: Set[str] = {item.filename for item in items_2}
        not_found_filenames: Set[str] = set(files) - found_filenames
        for filename in not_found_filenames:
            console.print(f"File not found: {filename}", style="warning")

        with console.status("[bold red]Deleting files..."):
            dataset.delete_items(items)
            console.print("Operation successfully completed!", style="success")

    except NotFound as e:
        _error(f"No dataset with name '{e.name}'")
    except Exception:
        _error("An error has occurred, please try again later.")


def validate_schemas(
    location: str,
    pattern: bool = False,
    silent: bool = False,
    output: Optional[Path] = None,
) -> None:
    """
    Validate function for the CLI. Takes one of 3 required key word arguments describing the location of files and prints and/or saves an output

    Parameters
    ----------
    location : str
        str path to a folder or file location to search
    pattern : bool, optional
        glob style pattern matching, by default None
    silent : bool, optional
        flag to set silent console printing, only showing errors, by default False
    output : Optional[Path], optional
        filename for saving to output, by default None
    """

    all_errors = {}
    if pattern:
        to_validate = [Path(filename) for filename in glob(location)]
    elif os.path.isfile(location):
        to_validate = [Path(location)]
    elif os.path.isdir(location):
        to_validate = [Path(filename) for filename in Path(location).glob("*.json")]
    else:
        to_validate = []

    console = Console(theme=_console_theme(), stderr=True)

    if not to_validate:
        console.print("No files found to validate", style="warning")
        return

    console.print(f"Validating schemas for {len(to_validate)} files")

    for file in to_validate:
        try:
            errors = [
                {"message": e.message, "location": e.json_path}
                for e in validate_file_against_schema(file)
            ]
        except MissingSchema as e:
            errors = [{"message": e.message, "location": "schema link"}]

        all_errors[str(file)] = errors
        if not errors:
            if not silent:
                console.print(f"{str(file)}: No Errors", style="success")
            continue
        console.print(f"{str(file)}: {len(errors)} errors", style="error")
        for error in errors:
            console.print(f"\t- Problem found in {error['location']}", style="error")
            console.print(f"\t\t- {error['message']}", style="error")

    if output:
        try:
            filename: Path = output
            if os.path.isdir(output):
                filename = Path(os.path.join(output, "report.json"))
            with open(filename, "w") as outfile:
                json.dump(all_errors, outfile, indent=2)
            console.print(f"Writing report to {filename}", style="success")
        except Exception as e:
            console.print(f"Error writing output file with {e}", style="error")
            console.print("Did you supply an invalid filename?")


def dataset_convert(
    dataset_identifier: str,
    format: str,
    output_dir: Optional[PathLike] = None,
    legacy: bool = False,
) -> None:
    """
    Converts the annotations from the given dataset to the given format.
    Exits the application if no dataset with the given slug exists or no releases for the dataset
    were previously pulled.

    Parameters
    ----------
    dataset_identifier : str
        The dataset identifier, normally in the "<team-slug>/<dataset-slug>:<version>" form.
    format : str
        The format we want to convert to.
    output_dir : Optional[PathLike], default: None
        The folder where the exported annotation files will be. If None it will be the inside the
        annotations folder of the dataset under 'other_formats/{format}'.
    legacy : bool, default: False
        This flag is only for the nifti format.
        If True, it will not export the annotations using legacy calculations.
        If False, it will resize the annotations using the new calculation by dividing with pixdims.
    """
    identifier: DatasetIdentifier = DatasetIdentifier.parse(dataset_identifier)
    client: Client = _load_client(team_slug=identifier.team_slug)

    try:
        parser: ExportParser = get_exporter(format)

        if format == "nifti" and legacy:
            parser = partial(parser, legacy=True)

        dataset: RemoteDataset = client.get_remote_dataset(
            dataset_identifier=identifier
        )
        if not dataset.local_path.exists():
            _error(
                f"No annotations downloaded for dataset f{dataset}, first pull a release using "
                f"'darwin dataset pull {identifier}'"
            )

        release_path: Path = get_release_path(dataset.local_path, identifier.version)
        annotations_path: Path = release_path / "annotations"
        if output_dir is None:
            output_dir = release_path / "other_formats" / format
        else:
            output_dir = Path(output_dir)
        output_dir.mkdir(parents=True, exist_ok=True)

        export_annotations(parser, [annotations_path], output_dir)
    except ExporterNotFoundError:
        _error(
            f"Unsupported export format: {format}, currently supported: {export_formats}"
        )
    except AttributeError:
        _error(
            f"Unsupported export format: {format}, currently supported: {export_formats}"
        )
    except NotFound as e:
        _error(f"No dataset with name '{e.name}'")


def convert(
    format: str, files: List[PathLike], output_dir: Path, legacy: bool = False
) -> None:
    """
    Converts the given files to the specified format.

    Parameters
    ----------
    format: str
        The target format to export to.
    files: List[PathLike]
        List of files to be converted.
    output_dir: Path
        Folder where the exported annotations will be placed.
    legacy: bool, default: False
        This flag is only for the nifti format.
        If True, it will not export the annotations using legacy calculations.
        If False, it will resize the annotations using the new calculation by dividing with pixdims.
    """
    try:
        parser: ExportParser = get_exporter(format)
        if format == "nifti" and legacy:
            parser = partial(parser, legacy=True)
    except ExporterNotFoundError:
        _error(f"Unsupported export format, currently supported: {export_formats}")
    except AttributeError:
        _error(f"Unsupported export format, currently supported: {export_formats}")

    export_annotations(
        parser,
        files,
        output_dir,
        split_sequences=(format != "nifti"),
    )


def post_comment(
    dataset_slug: str,
    filename: str,
    text: str,
    x: float = 1,
    y: float = 1,
    w: float = 1,
    h: float = 1,
) -> None:
    """
    Creates a comment box with a comment for the given file in the given dataset.

    Parameters
    ----------
    dataset_slug: str
        The slug of the dataset the item belongs to.
    filename: str
        The filename to receive the comment.
    text: str
        The comment.
    x: float, default: 1
        X value of the top left coordinate for the comment box.
    y: float, default: 1
        Y value of the top left coordinate for the comment box.
    w: float, default: 1
        Width of the comment box.
    h: float, default: 1
        Height of the comment box.

    Raises
    ------
    NotFound
        If the Dataset was not found.
    """
    client: Client = _load_client(dataset_identifier=dataset_slug)
    console = Console()

    try:
        dataset = client.get_remote_dataset(dataset_identifier=dataset_slug)
    except NotFound:
        _error(f"unable to find dataset: {dataset_slug}")

    items: List[DatasetItem] = list(
        dataset.fetch_remote_files(filters={"item_names": [filename]})
    )

    if len(items) == 0:
        console.print(f"[bold yellow]No files matching '{filename}' found...")
        return

    item: DatasetItem = items.pop()

    try:
        dataset.post_comment(item, text, x, y, w, h)
        console.print("[bold green]Comment added successfully!")
    except Exception:
        console.print("[bold red]There was an error posting your comment!\n")
        console.print(f"[red]{traceback.format_exc()}")


def help(parser: argparse.ArgumentParser, subparser: Optional[str] = None) -> None:
    """
    Prints the help text for the given command.

    Parameters
    ----------
    parser: argparse.ArgumentParser
        The parser used to read input from the user.
    subparser: Optional[str]
        Actions from the parser to be processed. Defaults to None.
    """
    if subparser:
        parser = next(
            action.choices[subparser]
            for action in parser._actions
            if isinstance(action, argparse._SubParsersAction)
            and subparser in action.choices
        )

    actions = [
        action
        for action in parser._actions
        if isinstance(action, argparse._SubParsersAction)
    ]

    print(parser.description)
    print("\nCommands:")
    for action in actions:
        # get all subparsers and print help
        for choice in sorted(action._choices_actions, key=lambda x: x.dest):
            print("    {:<19} {}".format(choice.dest, choice.help))


def print_new_version_info(client: Optional[Client] = None) -> None:
    """
    Prints a message informing the user of a new darwin-py version.
    Does nothing if no new version is available or if no client is provided.

    Parameters
    ----------
    client: Optional[Client]
        The client containing information about the new version. Defaults to None.
    """
    if not client or not client.newer_darwin_version:
        return

    (a, b, c) = tuple(client.newer_darwin_version)

    console = Console(theme=_console_theme(), stderr=True)
    console.print(
        f"A newer version of darwin-py ({a}.{b}.{c}) is available!",
        "Run the following command to install it:",
        "",
        f"    pip install darwin-py=={a}.{b}.{c}",
        "",
        sep="\n",
        style="warning",
    )


def _error(message: str) -> NoReturn:
    console = Console(theme=_console_theme())
    console.print(f"Error: {message}", style="error")
    sys.exit(1)


def _config() -> Config:
    return Config(Path.home() / ".darwin" / "config.yaml")


def _load_client(
    team_slug: Optional[str] = None,
    offline: bool = False,
    maybe_guest: bool = False,
    dataset_identifier: Optional[str] = None,
) -> Client:
    """Fetches a client, potentially offline

    Parameters
    ----------
    offline : bool
        Flag for using an offline client

    maybe_guest : bool
        Flag to make a guest client, if config is missing
    Returns
    -------
    Client
    The client requested
    """
    if not team_slug and dataset_identifier:
        team_slug = DatasetIdentifier.parse(dataset_identifier).team_slug
    try:
        api_key = os.getenv("DARWIN_API_KEY")
        if api_key:
            client = Client.from_api_key(api_key)
        else:
            config_dir = Path.home() / ".darwin" / "config.yaml"
            client = Client.from_config(config_dir, team_slug=team_slug)
        return client
    except MissingConfig:
        if maybe_guest:
            return Client.from_guest()
        else:
            _error("Authenticate first")
    except InvalidLogin:
        _error("Please re-authenticate")
    except Unauthenticated:
        _error("Please re-authenticate")


def _console_theme() -> Theme:
    return Theme(
        {"success": "bold green", "warning": "bold yellow", "error": "bold red"}
    )


def _has_valid_status(status: str) -> bool:
    return status in ["new", "annotate", "review", "complete", "archived"]<|MERGE_RESOLUTION|>--- conflicted
+++ resolved
@@ -411,13 +411,10 @@
     video_frames: bool = False,
     force_slots: bool = False,
     ignore_slots: bool = False,
-<<<<<<< HEAD
     no_folders: bool = False,
-=======
     retry: bool = False,
     retry_timeout: int = 600,
     retry_interval: int = 10,
->>>>>>> ce48079d
 ) -> None:
     """
     Downloads a remote dataset (images and annotations) in the datasets directory.
@@ -436,17 +433,14 @@
         Pulls video frames images instead of video files. Defaults to False.
     force_slots: bool
         Pulls all slots of items into deeper file structure ({prefix}/{item_name}/{slot_name}/{file_name})
-<<<<<<< HEAD
     no_folders: bool
         Does not recreate the folders in the dataset. Defaults to False.
-=======
     retry: bool
         If True, will repeatedly try to download the release if it is still processing until the timeout is reached.
     retry_timeout: int
         If retrying, total time to wait for the release to be ready for download
     retry_interval: int
         If retrying, time to wait between retries of checking if the release is ready for download.
->>>>>>> ce48079d
     """
     version: str = DatasetIdentifier.parse(dataset_slug).version or "latest"
     client: Client = _load_client(offline=False, maybe_guest=True)
