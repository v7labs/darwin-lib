import argparse
import datetime
import sys
from pathlib import Path
from typing import List, Optional, Union

import humanize
from rich.console import Console
from rich.markdown import Markdown
from rich.progress import Progress
from rich.table import Table
from rich.theme import Theme

import darwin.exporter as exporter
import darwin.exporter.formats
import darwin.importer as importer
import darwin.importer.formats
from darwin.client import Client
from darwin.config import Config
from darwin.dataset.identifier import DatasetIdentifier
from darwin.dataset.split_manager import split_dataset
from darwin.dataset.upload_manager import UPLOAD_ERROR_LEGENDA
from darwin.dataset.utils import get_release_path
from darwin.exceptions import (
    InvalidLogin,
    MissingConfig,
    NameTaken,
    NotFound,
    Unauthenticated,
    UnsupportedExportFormat,
    UnsupportedFileType,
    ValidationError,
)
from darwin.utils import (
    find_files,
    persist_client_configuration,
    prompt,
    secure_continue_request,
)


def validate_api_key(api_key: str):
    example_key = "DHMhAWr.BHucps-tKMAi6rWF1xieOpUvNe5WzrHP"

    if len(api_key) != 40:
        _error(f"Expected key to be 40 characters long\n(example: {example_key})")

    if "." not in api_key:
        _error(f"Expected key formatted as prefix . suffix\n(example: {example_key})")

    if len(api_key.split(".")[0]) != 7:
        _error(f"Expected key prefix to be 7 characters long\n(example: {example_key})")


def authenticate(api_key: str, default_team: Optional[bool] = None, datasets_dir: Optional[Path] = None) -> Config:
    """Authenticate the API key against the server and creates a configuration file for it

    Parameters
    ----------
    api_key : str
        API key to use for the client login
    default_team: bool
        Flag to make the team the default one
    datasets_dir: Path
        Dataset directory on the file system

    Returns
    -------
    Config
    A configuration object to handle YAML files
    """
    # Resolve the home folder if the dataset_dir starts with ~ or ~user

    validate_api_key(api_key)

    try:
        client = Client.from_api_key(api_key=api_key)
        config_path = Path.home() / ".darwin" / "config.yaml"
        config_path.parent.mkdir(exist_ok=True)

        if default_team is None:
            default_team = input(f"Make {client.default_team} the default team? [y/N] ") in ["Y", "y"]
        if datasets_dir is None:
            datasets_dir = prompt("Datasets directory", "~/.darwin/datasets")

        datasets_dir = Path(datasets_dir).expanduser()
        Path(datasets_dir).mkdir(parents=True, exist_ok=True)

        client.set_datasets_dir(datasets_dir)

        default_team = client.default_team if default_team else None
        return persist_client_configuration(client, default_team=default_team)

    except InvalidLogin:
        _error("Invalid API key")


def current_team():
    """Print the team currently authenticated against"""
    client = _load_client()
    print(client.default_team)


def list_teams():
    """Print a table of teams to which the client belong to"""
    for team in _config().get_all_teams():
        if team["default"]:
            print(f"{team['slug']} (default)")
        else:
            print(team["slug"])


def set_team(team_slug: str):
    """Switches the client to the selected team and persist the change on the configuration file

    Parameters
    ----------
    team_slug : str
        Slug of the team to switch to
    """

    config = _config()
    config.set_default_team(team_slug)


def create_dataset(dataset_slug: str):
    """Creates a dataset remotely"""
    identifier = DatasetIdentifier.parse(dataset_slug)
    client = _load_client(team_slug=identifier.team_slug)
    try:
        dataset = client.create_dataset(name=identifier.dataset_slug)
        print(
            f"Dataset '{dataset.name}' ({dataset.team}/{dataset.slug}) has been created.\nAccess at {dataset.remote_path}"
        )
    except NameTaken:
        _error(f"Dataset name '{identifier.dataset_slug}' is already taken.")
    except ValidationError:
        _error(f"Dataset name '{identifier.dataset_slug}' is not valid.")


def local(team: Optional[str] = None):
    """Lists synced datasets, stored in the specified path. """

    table = Table(show_header=True, header_style="bold cyan")
    table.add_column("Name")
    table.add_column("Image Count", justify="right")
    table.add_column("Sync Date", justify="right")
    table.add_column("Size", justify="right")

    client = _load_client(offline=True)
    for dataset_path in client.list_local_datasets(team=team):
        table.add_row(
            f"{dataset_path.parent.name}/{dataset_path.name}",
            str(sum(1 for _ in find_files([dataset_path]))),
            humanize.naturaldate(datetime.datetime.fromtimestamp(dataset_path.stat().st_mtime)),
            humanize.naturalsize(sum(p.stat().st_size for p in find_files([dataset_path]))),
        )

    Console().print(table)


def path(dataset_slug: str) -> Path:
    """Returns the absolute path of the specified dataset, if synced"""
    identifier = DatasetIdentifier.parse(dataset_slug)
    client = _load_client(offline=True)

    for p in client.list_local_datasets(team=identifier.team_slug):
        if identifier.dataset_slug == p.name:
            return p

    _error(
        f"Dataset '{identifier.dataset_slug}' does not exist locally. "
        f"Use 'darwin dataset remote' to see all the available datasets, "
        f"and 'darwin dataset pull' to pull them."
    )


def url(dataset_slug: str) -> Path:
    """Returns the url of the specified dataset"""
    client = _load_client(offline=True)
    try:
        remote_dataset = client.get_remote_dataset(dataset_identifier=dataset_slug)
        print(remote_dataset.remote_path)
    except NotFound as e:
        _error(f"Dataset '{e.name}' does not exist.")


def dataset_report(dataset_slug: str, granularity) -> Path:
    """Returns the url of the specified dataset"""
    client = _load_client(offline=True)
    try:
        remote_dataset = client.get_remote_dataset(dataset_identifier=dataset_slug)
        report = remote_dataset.get_report(granularity)
        print(report)
    except NotFound:
        _error(f"Dataset '{dataset_slug}' does not exist.")


def export_dataset(
    dataset_slug: str, include_url_token: bool, annotation_class_ids: Optional[List] = None, name: Optional[str] = None
):
    """Create a new release for the dataset

    Parameters
    ----------
    dataset_slug: str
        Slug of the dataset to which we perform the operation on
    annotation_class_ids: List
        List of the classes to filter
    name: str
        Name of the release
    """
    client = _load_client(offline=False)
    identifier = DatasetIdentifier.parse(dataset_slug)
    ds = client.get_remote_dataset(identifier)
    ds.export(annotation_class_ids=annotation_class_ids, name=name, include_url_token=include_url_token)
    identifier.version = name
    print(f"Dataset {dataset_slug} successfully exported to {identifier}")


def pull_dataset(dataset_slug: str, only_annotations: bool = False, folders: bool = False, video_frames: bool = False):
    """Downloads a remote dataset (images and annotations) in the datasets directory.

    Parameters
    ----------
    dataset_slug: str
        Slug of the dataset to which we perform the operation on
    only_annotations: bool
        Download only the annotations and no corresponding images
    folders: bool
        Recreates the folders in the dataset
    video_frames: bool
        Pulls video frames images instead of video files
    """
    version = DatasetIdentifier.parse(dataset_slug).version or "latest"
    client = _load_client(offline=False, maybe_guest=True)
    try:
        dataset = client.get_remote_dataset(dataset_identifier=dataset_slug)
    except NotFound:
        _error(
            f"Dataset '{dataset_slug}' does not exist, please check the spelling. "
            f"Use 'darwin remote' to list all the remote datasets."
        )
    except Unauthenticated:
        _error(f"please re-authenticate")
    try:
        release = dataset.get_release(version)
        dataset.pull(release=release, only_annotations=only_annotations, use_folders=folders, video_frames=video_frames)
    except NotFound:
        _error(
            f"Version '{dataset.identifier}:{version}' does not exist "
            f"Use 'darwin dataset releases' to list all available versions."
        )
    except UnsupportedExportFormat as uef:
        _error(
            f"Version '{dataset.identifier}:{version}' is of format '{uef.format}', "
            f"only the darwin format ('json') is supported for `darwin dataset pull`"
        )
    print(f"Dataset {release.identifier} downloaded at {dataset.local_path}. ")


def split(dataset_slug: str, val_percentage: float, test_percentage: float, seed: Optional[int] = 0):
    """Splits a local version of a dataset into train, validation, and test partitions

    Parameters
    ----------
    dataset_slug: str
        Slug of the dataset to which we perform the operation on
    val_percentage: float
        Percentage in the validation set
    test_percentage: float
        Percentage in the test set
    seed: int
        Random seed
    """
    identifier = DatasetIdentifier.parse(dataset_slug)
    client = _load_client(offline=True)

    for p in client.list_local_datasets(team=identifier.team_slug):
        if identifier.dataset_slug == p.name:
            try:
                split_path = split_dataset(
                    dataset_path=p,
                    release_name=identifier.version,
                    val_percentage=val_percentage,
                    test_percentage=test_percentage,
                    split_seed=seed,
                )
                print(f"Partition lists saved at {split_path}")
                return
            except ImportError as e:
                _error(e.msg)
            except NotFound as e:
                _error(e.name)
            except ValueError as e:
                _error(e.args[0])

    _error(
        f"Dataset '{identifier.dataset_slug}' does not exist locally. "
        f"Use 'darwin dataset remote' to see all the available datasets, "
        f"and 'darwin dataset pull' to pull them."
    )


def list_remote_datasets(all_teams: bool, team: Optional[str] = None):
    """Lists remote datasets with its annotation progress"""
    # TODO: add listing open datasets

    table = Table(show_header=True, header_style="bold cyan")
    table.add_column("Name")
    table.add_column("Item Count", justify="right")

    datasets = []
    if all_teams:
        for team in _config().get_all_teams():
            client = _load_client(team["slug"])
            datasets += client.list_remote_datasets()
    else:
        client = _load_client(team)
        datasets = client.list_remote_datasets()

    for dataset in datasets:
        table.add_row(f"{dataset.team}/{dataset.slug}", str(dataset.image_count))
    if table.row_count == 0:
        print("No dataset available.")
    else:
        Console().print(table)


def remove_remote_dataset(dataset_slug: str):
    """Remove a remote dataset from the workview. The dataset gets archived. """
    client = _load_client(offline=False)
    try:
        dataset = client.get_remote_dataset(dataset_identifier=dataset_slug)
        print(f"About to delete {dataset.identifier} on darwin.")
        if not secure_continue_request():
            print("Cancelled.")
            return

        dataset.remove_remote()
    except NotFound:
        _error(f"No dataset with name '{dataset_slug}'")


def dataset_list_releases(dataset_slug: str):
    client = _load_client(offline=False)
    try:
        dataset = client.get_remote_dataset(dataset_identifier=dataset_slug)
        releases = dataset.get_releases()
        if len(releases) == 0:
            print("No available releases, export one first.")
            return

        table = Table(show_header=True, header_style="bold cyan")
        table.add_column("Name")
        table.add_column("Item Count", justify="right")
        table.add_column("Class Count", justify="right")
        table.add_column("Export Date", justify="right")

        for release in releases:
            if not release.available:
                continue
            table.add_row(
                str(release.identifier), str(release.image_count), str(release.class_count), str(release.export_date)
            )

        Console().print(table)
    except NotFound:
        _error(f"No dataset with name '{dataset_slug}'")


def upload_data(
    dataset_slug: str,
    files: Optional[List[str]],
    files_to_exclude: Optional[List[str]],
    fps: int,
    path: Optional[str],
    frames: Optional[bool],
    verbose: bool = False,
):
    """Uploads the files provided as parameter to the remote dataset selected

    Parameters
    ----------
    dataset_slug : str
        Slug of the dataset to retrieve
    files : list[str]
        List of files to upload. Can be None.
    files_to_exclude : list[str]
        List of files to exclude from the file scan (which is done only if files is None)
    fps : int
        Frame rate to split videos in

    Returns
    -------
    generator : function
            Generator for doing the actual uploads. This is None if blocking is True
    count : int
        The files count
    """
    client = _load_client()
    try:
        dataset = client.get_remote_dataset(dataset_identifier=dataset_slug)

        with Progress() as progress:
            upload_tasks = progress.add_task("[green]Uploading...")
<<<<<<< HEAD
            file_tasks = {}
            def upload_callback(total_file_count, file_advancement, file_name, file_total_bytes, file_bytes_sent):
                if file_name:
                    if file_name not in file_tasks:
                        file_tasks[file_name] = progress.add_task(f"[blue]{file_name}", total=file_total_bytes)

                    progress.update(file_tasks[file_name], completed=file_bytes_sent)

                    #if file_total == file_bytes_sent:
                    #    progress.remove_task(file_tasks[file])
                    #    del file_tasks[file]

                progress.update(upload_tasks, total=total_file_count, advance=file_advancement)
            upload_manager = dataset.push(files_to_exclude=files_to_exclude, fps=fps, as_frames=frames, files_to_upload=files, path=path, progress_callback=upload_callback)        
=======

            def upload_callback(total, advance):
                progress.update(upload_tasks, total=total, advance=advance)

            upload_manager = dataset.push(
                files_to_exclude=files_to_exclude,
                fps=fps,
                as_frames=frames,
                files_to_upload=files,
                path=path,
                progress_callback=upload_callback,
            )

>>>>>>> e3bfc02b
        console = Console(theme=_console_theme())

        console.print()

        if not upload_manager.blocked_count and not upload_manager.error_count:
            console.print(f"All {upload_manager.total_count} files have been successfully uploaded.\n", style="success")
            return

        if upload_manager.blocked_count:
            console.print(
                f"{upload_manager.blocked_count} out of {upload_manager.total_count} files were skipped.\n",
                style="warning",
            )

        if upload_manager.error_count:
            console.print(
                f"{upload_manager.error_count} out of {upload_manager.total_count} files couldn't be uploaded because an error occurred.\n",
                style="error",
            )

        if not verbose:
            console.print('Re-run with "--verbose" for further details')
            return

        error_table = Table(
            "Dataset Item ID",
            "Filename",
            "Remote Path",
            "Stage",
            "Reason",
            show_header=True,
            header_style="bold cyan",
            title="Files which were not successfully uploaded",
        )

        for item in upload_manager.blocked_items:
            error_table.add_row(str(item.dataset_item_id), item.filename, item.path, "UPLOAD_REQUEST", item.reason)

        for error in upload_manager.errors:
            for local_file in upload_manager.local_files:
                if local_file.local_path != error.file_path:
                    continue

                for pending_item in upload_manager.pending_items:
                    if pending_item.filename != local_file.data["filename"]:
                        continue

                    error_table.add_row(
                        str(pending_item.dataset_item_id),
                        pending_item.filename,
                        pending_item.path,
                        error.stage.name,
                        str(error.error),
                    )
                    break

        console.print(error_table)

        legend = Markdown(UPLOAD_ERROR_LEGENDA)
        console.print(legend)
    except NotFound as e:
        _error(f"No dataset with name '{e.name}'")
    except UnsupportedFileType as e:
        _error(f"Unsupported file type {e.path.suffix} ({e.path.name})")
    except ValueError:
        _error(f"No files found")


def dataset_import(dataset_slug, format, files, append):
    client = _load_client(dataset_identifier=dataset_slug)
    parser = find_supported_format(format, darwin.importer.formats.supported_formats)

    try:
        dataset = client.get_remote_dataset(dataset_identifier=dataset_slug)
        importer.import_annotations(dataset, parser, files, append)
    except NotFound as e:
        _error(f"No dataset with name '{e.name}'")


def list_files(dataset_slug: str, statuses: str, path: str, only_filenames: bool):
    client = _load_client(dataset_identifier=dataset_slug)
    try:
        dataset = client.get_remote_dataset(dataset_identifier=dataset_slug)
        filters = {}
        if statuses:
            for status in statuses.split(","):
                if status not in ["new", "annotate", "review", "complete", "archived"]:
                    _error(f"Invalid status '{status}', available statuses: annotate, archived, complete, new, review")
            filters["statuses"] = statuses
        else:
            filters["statuses"] = "new,annotate,review,complete"
        if path:
            filters["path"] = path
        for file in dataset.fetch_remote_files(filters):
            if only_filenames:
                print(file.filename)
            else:
                image_url = dataset.workview_url_for_item(file)
                print(f"{file.filename}\t{file.status if not file.archived else 'archived'}\t {image_url}")
    except NotFound as e:
        _error(f"No dataset with name '{e.name}'")


def set_file_status(dataset_slug: str, status: str, files: List[str]):
    if status not in ["archived", "restore-archived"]:
        _error(f"Invalid status '{status}', available statuses: archived, restore-archived")

    client = _load_client(dataset_identifier=dataset_slug)
    try:
        dataset = client.get_remote_dataset(dataset_identifier=dataset_slug)
        items = dataset.fetch_remote_files({"filenames": ",".join(files)})
        if status == "archived":
            dataset.archive(items)
        elif status == "restore-archived":
            dataset.restore_archived(items)
    except NotFound as e:
        _error(f"No dataset with name '{e.name}'")


def find_supported_format(query, supported_formats):
    for (fmt, fmt_parser) in supported_formats:
        if fmt == query:
            return fmt_parser
    list_of_formats = ", ".join([fmt for fmt, _ in supported_formats])
    _error(f"Unsupported format, currently supported: {list_of_formats}")


def dataset_convert(dataset_slug: str, format: str, output_dir: Optional[Union[str, Path]] = None):
    client = _load_client()
    parser = find_supported_format(format, darwin.exporter.formats.supported_formats)

    try:
        dataset = client.get_remote_dataset(dataset_identifier=dataset_slug)
        if not dataset.local_path.exists():
            _error(
                f"No annotations downloaded for dataset f{dataset}, first pull a release using "
                f"'darwin dataset pull {dataset_slug}'"
            )

        release_path = get_release_path(dataset.local_path)
        annotations_path = release_path / "annotations"
        if output_dir is None:
            output_dir = release_path / "other_formats" / f"{format}"
        else:
            output_dir = Path(output_dir)
        output_dir.mkdir(parents=True, exist_ok=True)
        exporter.export_annotations(parser, [annotations_path], output_dir)
    except NotFound as e:
        _error(f"No dataset with name '{e.name}'")


def convert(format, files, output_dir):
    parser = find_supported_format(format, darwin.exporter.formats.supported_formats)
    exporter.export_annotations(parser, files, output_dir)


def help(parser, subparser: Optional[str] = None):
    if subparser:
        parser = next(
            action.choices[subparser]
            for action in parser._actions
            if isinstance(action, argparse._SubParsersAction) and subparser in action.choices
        )

    actions = [action for action in parser._actions if isinstance(action, argparse._SubParsersAction)]

    print(parser.description)
    print("\nCommands:")
    for action in actions:
        # get all subparsers and print help
        for choice in sorted(action._choices_actions, key=lambda x: x.dest):
            print("    {:<19} {}".format(choice.dest, choice.help))


def _error(message):
    console = Console(theme=_console_theme())
    console.print(f"Error: {message}", style="error")
    sys.exit(1)


def _config():
    return Config(Path.home() / ".darwin" / "config.yaml")


def _load_client(
    team_slug: Optional[str] = None,
    offline: bool = False,
    maybe_guest: bool = False,
    dataset_identifier: Optional[str] = None,
):
    """Fetches a client, potentially offline

    Parameters
    ----------
    offline : bool
        Flag for using an offline client

    maybe_guest : bool
        Flag to make a guest client, if config is missing
    Returns
    -------
    Client
    The client requested
    """
    if not team_slug and dataset_identifier:
        team_slug = DatasetIdentifier.parse(dataset_identifier).team_slug
    try:
        config_dir = Path.home() / ".darwin" / "config.yaml"
        client = Client.from_config(config_dir, team_slug=team_slug)
        return client
    except MissingConfig:
        if maybe_guest:
            return Client.from_guest()
        else:
            _error("Authenticate first")
    except InvalidLogin:
        _error("Please re-authenticate")
    except Unauthenticated:
        _error("Please re-authenticate")


def _console_theme():
    return Theme({"success": "bold green", "warning": "bold yellow", "error": "bold red"})
<|MERGE_RESOLUTION|>--- conflicted
+++ resolved
@@ -404,7 +404,6 @@
 
         with Progress() as progress:
             upload_tasks = progress.add_task("[green]Uploading...")
-<<<<<<< HEAD
             file_tasks = {}
             def upload_callback(total_file_count, file_advancement, file_name, file_total_bytes, file_bytes_sent):
                 if file_name:
@@ -419,21 +418,6 @@
 
                 progress.update(upload_tasks, total=total_file_count, advance=file_advancement)
             upload_manager = dataset.push(files_to_exclude=files_to_exclude, fps=fps, as_frames=frames, files_to_upload=files, path=path, progress_callback=upload_callback)        
-=======
-
-            def upload_callback(total, advance):
-                progress.update(upload_tasks, total=total, advance=advance)
-
-            upload_manager = dataset.push(
-                files_to_exclude=files_to_exclude,
-                fps=fps,
-                as_frames=frames,
-                files_to_upload=files,
-                path=path,
-                progress_callback=upload_callback,
-            )
-
->>>>>>> e3bfc02b
         console = Console(theme=_console_theme())
 
         console.print()
