--- conflicted
+++ resolved
@@ -269,15 +269,11 @@
 
 
 def export_dataset(
-<<<<<<< HEAD
-    dataset_slug: str, include_url_token: bool, name: str, annotation_class_ids: Optional[str] = None
-=======
     dataset_slug: str,
     include_url_token: bool,
     name: str,
     annotation_class_ids: Optional[List[str]] = None,
     include_authorship: bool = False,
->>>>>>> a6dd5f3c
 ) -> None:
     """
     Create a new release for the dataset.
@@ -290,34 +286,22 @@
         If ``True`` includes the url token, if ``False`` does not.
     name : str
         Name of the release.
-<<<<<<< HEAD
-    annotation_class_ids: Optional[str], default: None
-        Annotation class ids to filter by, separated by spaces.
-=======
     annotation_class_ids : Optional[List[str]], default: None
         List of the classes to filter.
     include_authorship : bool
         If ``True`` include annotator and reviewer metadata for each annotation.
->>>>>>> a6dd5f3c
     """
     client: Client = _load_client(offline=False)
     identifier: DatasetIdentifier = DatasetIdentifier.parse(dataset_slug)
     ds: RemoteDataset = client.get_remote_dataset(identifier)
-<<<<<<< HEAD
-
-    class_ids: List[str] = []
-    if annotation_class_ids:
-        class_ids = annotation_class_ids.split()
-
-    ds.export(annotation_class_ids=class_ids, name=name, include_url_token=include_url_token)
-=======
+
     ds.export(
         annotation_class_ids=annotation_class_ids,
         name=name,
         include_url_token=include_url_token,
         include_authorship=include_authorship,
     )
->>>>>>> a6dd5f3c
+
     identifier.version = name
     print(f"Dataset {dataset_slug} successfully exported to {identifier}")
     print_new_version_info(client)
