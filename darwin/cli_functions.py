--- conflicted
+++ resolved
@@ -115,12 +115,8 @@
 
 def create_dataset(dataset_slug: str):
     """Creates a dataset remotely"""
-<<<<<<< HEAD
-    client = _load_client(team_slug=team)
-=======
     identifier = DatasetIdentifier.parse(dataset_slug)
     client = _load_client(team_slug=identifier.team_slug)
->>>>>>> adcdb7b9
     try:
         dataset = client.create_dataset(name=identifier.dataset_slug)
         print(
@@ -442,16 +438,12 @@
 
 
 def upload_data(
-<<<<<<< HEAD
-    dataset_slug: str, files: Optional[List[str]], files_to_exclude: Optional[List[str]], fps: int, path: Optional[str]
-=======
     dataset_slug: str,
     files: Optional[List[str]],
     files_to_exclude: Optional[List[str]],
     fps: int,
     path: Optional[str],
     frames: Optional[bool],
->>>>>>> adcdb7b9
 ):
     """Uploads the files provided as parameter to the remote dataset selected
 
@@ -476,11 +468,7 @@
     client = _load_client()
     try:
         dataset = client.get_remote_dataset(dataset_identifier=dataset_slug)
-<<<<<<< HEAD
-        dataset.push(files_to_exclude=files_to_exclude, fps=fps, files_to_upload=files, path=path)
-=======
         dataset.push(files_to_exclude=files_to_exclude, fps=fps, as_frames=frames, files_to_upload=files, path=path)
->>>>>>> adcdb7b9
     except NotFound as e:
         _error(f"No dataset with name '{e.name}'")
     except UnsupportedFileType as e:
