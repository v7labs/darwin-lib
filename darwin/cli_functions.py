import argparse
import concurrent.futures
import datetime
import os
import sys
from pathlib import Path
from typing import Any, Dict, Iterator, List, NoReturn, Optional, Union

import humanize
from rich.console import Console
from rich.live import Live
from rich.progress import (
    BarColumn,
    DownloadColumn,
    Progress,
    SpinnerColumn,
    TaskID,
    TextColumn,
    TimeRemainingColumn,
    TransferSpeedColumn,
)
from rich.table import Table
from rich.theme import Theme

import darwin.exporter as exporter
import darwin.importer as importer
from darwin.client import Client
from darwin.config import Config
from darwin.dataset import RemoteDataset
from darwin.dataset.identifier import DatasetIdentifier
from darwin.dataset.release import Release
from darwin.dataset.split_manager import split_dataset
from darwin.dataset.upload_manager import LocalFile
from darwin.dataset.utils import get_release_path
from darwin.datatypes import (
    ExporterFormat,
    ExportParser,
    ImporterFormat,
    ImportParser,
    PathLike,
    Team,
)
from darwin.exceptions import (
    InvalidLogin,
    MissingConfig,
    NameTaken,
    NotFound,
    Unauthenticated,
    UnsupportedExportFormat,
    UnsupportedFileType,
    ValidationError,
)
from darwin.exporter.formats import supported_formats as ExportSupportedFormats
from darwin.importer.formats import supported_formats as ImportSupportedFormats
from darwin.item import DatasetItem
from darwin.utils import (
    find_files,
    persist_client_configuration,
    prompt,
    secure_continue_request,
)


def validate_api_key(api_key: str) -> None:
    example_key = "DHMhAWr.BHucps-tKMAi6rWF1xieOpUvNe5WzrHP"

    if len(api_key) != 40:
        _error(f"Expected key to be 40 characters long\n(example: {example_key})")

    if "." not in api_key:
        _error(f"Expected key formatted as prefix . suffix\n(example: {example_key})")

    if len(api_key.split(".")[0]) != 7:
        _error(f"Expected key prefix to be 7 characters long\n(example: {example_key})")


def authenticate(api_key: str, default_team: Optional[bool] = None, datasets_dir: Optional[Path] = None) -> Config:
    """Authenticate the API key against the server and creates a configuration file for it

    Parameters
    ----------
    api_key : str
        API key to use for the client login
    default_team: Optional[bool]
        Flag to make the team the default one
    datasets_dir: Optional[Path]
        Dataset directory on the file system. Defaults to None.

    Returns
    -------
    Config
    A configuration object to handle YAML files
    """
    # Resolve the home folder if the dataset_dir starts with ~ or ~user

    validate_api_key(api_key)

    try:
        client = Client.from_api_key(api_key=api_key)
        config_path = Path.home() / ".darwin" / "config.yaml"
        config_path.parent.mkdir(exist_ok=True)

        if default_team is None:
            default_team = input(f"Make {client.default_team} the default team? [y/N] ") in ["Y", "y"]
        if datasets_dir is None:
            datasets_dir = Path(prompt("Datasets directory", "~/.darwin/datasets"))

        datasets_dir = Path(datasets_dir).expanduser()
        Path(datasets_dir).mkdir(parents=True, exist_ok=True)

        client.set_datasets_dir(datasets_dir)

        default_team_name: Optional[str] = client.default_team if default_team else None
        return persist_client_configuration(client, default_team=default_team_name)

    except InvalidLogin:
        _error("Invalid API key")


def current_team() -> None:
    """Print the team currently authenticated against"""
    client: Client = _load_client()
    print(client.default_team)


def list_teams() -> None:
    """Print a table of teams to which the client belong to"""
    for team in _config().get_all_teams():
        if team.default:
            print(f"{team.slug} (default)")
        else:
            print(team.slug)


def set_team(team_slug: str) -> None:
    """Switches the client to the selected team and persist the change on the configuration file

    Parameters
    ----------
    team_slug : str
        Slug of the team to switch to
    """

    config = _config()
    config.set_default_team(team_slug)


def create_dataset(dataset_slug: str) -> None:
    """Creates a dataset remotely"""
    identifier: DatasetIdentifier = DatasetIdentifier.parse(dataset_slug)
    client: Client = _load_client(team_slug=identifier.team_slug)
    try:
        dataset: RemoteDataset = client.create_dataset(name=identifier.dataset_slug)
        print(
            f"Dataset '{dataset.name}' ({dataset.team}/{dataset.slug}) has been created.\nAccess at {dataset.remote_path}"
        )
        print_new_version_info(client)
    except NameTaken:
        _error(f"Dataset name '{identifier.dataset_slug}' is already taken.")
    except ValidationError:
        _error(f"Dataset name '{identifier.dataset_slug}' is not valid.")


def local(team: Optional[str] = None) -> None:
    """Lists synced datasets, stored in the specified path."""

    table: Table = Table(show_header=True, header_style="bold cyan")
    table.add_column("Name")
    table.add_column("Image Count", justify="right")
    table.add_column("Sync Date", justify="right")
    table.add_column("Size", justify="right")

    client: Client = _load_client(offline=True)
    for dataset_path in client.list_local_datasets(team=team):
        files_in_dataset_path = find_files([dataset_path])
        table.add_row(
            f"{dataset_path.parent.name}/{dataset_path.name}",
            str(len(files_in_dataset_path)),
            humanize.naturaldate(datetime.datetime.fromtimestamp(dataset_path.stat().st_mtime)),
            humanize.naturalsize(sum(p.stat().st_size for p in files_in_dataset_path)),
        )

    Console().print(table)


def path(dataset_slug: str) -> Path:
    """Returns the absolute path of the specified dataset, if synced"""
    identifier: DatasetIdentifier = DatasetIdentifier.parse(dataset_slug)
    client: Client = _load_client(offline=True)

    for path in client.list_local_datasets(team=identifier.team_slug):
        if identifier.dataset_slug == path.name:
            return path

    _error(
        f"Dataset '{identifier.dataset_slug}' does not exist locally. "
        f"Use 'darwin dataset remote' to see all the available datasets, "
        f"and 'darwin dataset pull' to pull them."
    )


def url(dataset_slug: str) -> None:
    """Prints the url of the specified dataset"""
    client: Client = _load_client(offline=True)
    try:
        remote_dataset: RemoteDataset = client.get_remote_dataset(dataset_identifier=dataset_slug)
        print(remote_dataset.remote_path)
    except NotFound as e:
        _error(f"Dataset '{e.name}' does not exist.")


def dataset_report(dataset_slug: str, granularity: str) -> None:
    """Prints the url of the specified dataset"""
    client: Client = _load_client(offline=True)
    try:
        remote_dataset: RemoteDataset = client.get_remote_dataset(dataset_identifier=dataset_slug)
        report: str = remote_dataset.get_report(granularity)
        print(report)
    except NotFound:
        _error(f"Dataset '{dataset_slug}' does not exist.")


def export_dataset(
    dataset_slug: str, include_url_token: bool, name: str, annotation_class_ids: Optional[List[str]] = None
) -> None:
    """Create a new release for the dataset

    Parameters
    ----------
    dataset_slug: str
        Slug of the dataset to which we perform the operation on
    annotation_class_ids: List
        List of the classes to filter
    name: str
        Name of the release
    """
    client: Client = _load_client(offline=False)
    identifier: DatasetIdentifier = DatasetIdentifier.parse(dataset_slug)
    ds: RemoteDataset = client.get_remote_dataset(identifier)
    ds.export(annotation_class_ids=annotation_class_ids, name=name, include_url_token=include_url_token)
    identifier.version = name
    print(f"Dataset {dataset_slug} successfully exported to {identifier}")
    print_new_version_info(client)


def pull_dataset(
    dataset_slug: str, only_annotations: bool = False, folders: bool = False, video_frames: bool = False
) -> None:
    """Downloads a remote dataset (images and annotations) in the datasets directory.

    Parameters
    ----------
    dataset_slug: str
        Slug of the dataset to which we perform the operation on
    only_annotations: bool
        Download only the annotations and no corresponding images
    folders: bool
        Recreates the folders in the dataset
    video_frames: bool
        Pulls video frames images instead of video files
    """
    version: str = DatasetIdentifier.parse(dataset_slug).version or "latest"
    client: Client = _load_client(offline=False, maybe_guest=True)
    try:
        dataset: RemoteDataset = client.get_remote_dataset(dataset_identifier=dataset_slug)
    except NotFound:
        _error(
            f"Dataset '{dataset_slug}' does not exist, please check the spelling. "
            f"Use 'darwin remote' to list all the remote datasets."
        )
    except Unauthenticated:
        _error(f"please re-authenticate")
    try:
        release: Release = dataset.get_release(version)
        dataset.pull(release=release, only_annotations=only_annotations, use_folders=folders, video_frames=video_frames)
        print_new_version_info(client)
    except NotFound:
        _error(
            f"Version '{dataset.identifier}:{version}' does not exist "
            f"Use 'darwin dataset releases' to list all available versions."
        )
    except UnsupportedExportFormat as uef:
        _error(
            f"Version '{dataset.identifier}:{version}' is of format '{uef.format}', "
            f"only the darwin format ('json') is supported for `darwin dataset pull`"
        )
    print(f"Dataset {release.identifier} downloaded at {dataset.local_path}. ")


def split(dataset_slug: str, val_percentage: float, test_percentage: float, seed: int = 0) -> None:
    """Splits a local version of a dataset into train, validation, and test partitions

    Parameters
    ----------
    dataset_slug: str
        Slug of the dataset to which we perform the operation on
    val_percentage: float
        Percentage in the validation set
    test_percentage: float
        Percentage in the test set
    seed: int
        Random seed
    """
    identifier: DatasetIdentifier = DatasetIdentifier.parse(dataset_slug)
    client: Client = _load_client(offline=True)

    for p in client.list_local_datasets(team=identifier.team_slug):
        if identifier.dataset_slug == p.name:
            try:
                split_path = split_dataset(
                    dataset_path=p,
                    release_name=identifier.version,
                    val_percentage=val_percentage,
                    test_percentage=test_percentage,
                    split_seed=seed,
                )
                print(f"Partition lists saved at {split_path}")
                return
            except ImportError as e:
                _error(e.msg)
            except NotFound as e:
                _error(e.name)
            except ValueError as e:
                _error(e.args[0])

    _error(
        f"Dataset '{identifier.dataset_slug}' does not exist locally. "
        f"Use 'darwin dataset remote' to see all the available datasets, "
        f"and 'darwin dataset pull' to pull them."
    )


def list_remote_datasets(all_teams: bool, team: Optional[str] = None) -> None:
    """Lists remote datasets with its annotation progress"""
    # TODO: add listing open datasets

    table: Table = Table(show_header=True, header_style="bold cyan")
    table.add_column("Name")
    table.add_column("Item Count", justify="right")
    table.add_column("Complete Items", justify="right")

    datasets: List[RemoteDataset] = []
    client: Optional[Client] = None
    if all_teams:
        teams: List[Team] = _config().get_all_teams()
        for a_team in teams:
            client = _load_client(a_team.slug)
            datasets += list(client.list_remote_datasets())
    else:
        client = _load_client(team)
        datasets = list(client.list_remote_datasets())

    for dataset in datasets:
        table.add_row(f"{dataset.team}/{dataset.slug}", str(dataset.item_count), f"{dataset.progress * 100:.1f}%")
    if table.row_count == 0:
        print("No dataset available.")
    else:
        Console().print(table)

    print_new_version_info(client)


def remove_remote_dataset(dataset_slug: str) -> None:
    """Remove a remote dataset from the workview. The dataset gets archived."""
    client: Client = _load_client(offline=False)
    try:
        dataset: RemoteDataset = client.get_remote_dataset(dataset_identifier=dataset_slug)
        print(f"About to delete {dataset.identifier} on darwin.")
        if not secure_continue_request():
            print("Cancelled.")
            return

        dataset.remove_remote()
        print_new_version_info(client)
    except NotFound:
        _error(f"No dataset with name '{dataset_slug}'")


def dataset_list_releases(dataset_slug: str) -> None:
    client: Client = _load_client(offline=False)
    try:
        dataset: RemoteDataset = client.get_remote_dataset(dataset_identifier=dataset_slug)
        releases: List[Release] = dataset.get_releases()
        if len(releases) == 0:
            print("No available releases, export one first.")
            return

        table: Table = Table(show_header=True, header_style="bold cyan")
        table.add_column("Name")
        table.add_column("Item Count", justify="right")
        table.add_column("Class Count", justify="right")
        table.add_column("Export Date", justify="right")

        for release in releases:
            if not release.available:
                continue
            table.add_row(
                str(release.identifier), str(release.image_count), str(release.class_count), str(release.export_date)
            )

        Console().print(table)
        print_new_version_info(client)
    except NotFound:
        _error(f"No dataset with name '{dataset_slug}'")


def upload_data(
    dataset_identifier: str,
    files: Optional[List[Union[PathLike, LocalFile]]],
    files_to_exclude: Optional[List[PathLike]],
    fps: int,
    path: Optional[str],
    frames: bool,
    preserve_folders: bool = False,
    verbose: bool = False,
) -> None:
    """
    Uploads the provided files to the remote dataset.

    Parameters
    ----------
    dataset_identifier : str
        Slug of the dataset to retrieve.
    files : List[Union[PathLike, LocalFile]]
        List of files to upload. Can be None.
    files_to_exclude : List[PathLike]
        List of files to exclude from the file scan (which is done only if files is None).
    fps : int
        Frame rate to split videos in.
    path : Optional[str]
        If provided; files will be placed under this path in the v7 platform. If `preserve_folders`
        is `True` then it must be possible to draw a relative path from this folder to the one the
        files are in, otherwise an error will be raised.
    frames : bool
        Specify whether the files will be uploaded as a list of frames or not.
    preserve_folders : bool
        Specify whether or not to preserve folder paths when uploading.
    verbose : bool
        Specify whther to have full traces print when uploading files or not.

    Returns
    -------
    generator : function
        Generator for doing the actual uploads. This is None if blocking is True
    count : int
        The file's count
    """
    client: Client = _load_client()
    try:
        max_workers: int = concurrent.futures.ThreadPoolExecutor()._max_workers  # type: ignore

        dataset: RemoteDataset = client.get_remote_dataset(dataset_identifier=dataset_identifier)

        sync_metadata: Progress = Progress(SpinnerColumn(), TextColumn("[bold blue]Syncing metadata"))

        overall_progress = Progress(
            TextColumn("[bold blue]{task.fields[filename]}"), BarColumn(), "{task.completed} of {task.total}"
        )

        file_progress = Progress(
            TextColumn("[bold green]{task.fields[filename]}", justify="right"),
            BarColumn(),
            "[progress.percentage]{task.percentage:>3.1f}%",
            DownloadColumn(),
            "•",
            TransferSpeedColumn(),
            "•",
            TimeRemainingColumn(),
        )

        progress_table: Table = Table.grid()
        progress_table.add_row(sync_metadata)
        progress_table.add_row(file_progress)
        progress_table.add_row(overall_progress)
        with Live(progress_table):
            sync_task: TaskID = sync_metadata.add_task("")
            file_tasks: Dict[str, TaskID] = {}
            overall_task = overall_progress.add_task(
                "[green]Total progress", filename="Total progress", total=0, visible=False
            )

            def progress_callback(total_file_count, file_advancement):
                sync_metadata.update(sync_task, visible=False)
                overall_progress.update(overall_task, total=total_file_count, advance=file_advancement, visible=True)

            def file_upload_callback(file_name, file_total_bytes, file_bytes_sent):
                if file_name not in file_tasks:
                    file_tasks[file_name] = file_progress.add_task(
                        f"[blue]{file_name}", filename=file_name, total=file_total_bytes
                    )

                # Rich has a concurrency issue, so sometimes updating progress
                # or removing a task fails. Wrapping this logic around a try/catch block
                # is a workaround, we should consider solving this properly (e.g.: using locks)
                try:
                    file_progress.update(file_tasks[file_name], completed=file_bytes_sent)

                    for task in file_progress.tasks:
                        if task.finished and len(file_progress.tasks) >= max_workers:
                            file_progress.remove_task(task.id)
                except Exception as e:
                    pass

            upload_manager = dataset.push(
                files,
                files_to_exclude=files_to_exclude,
                fps=fps,
                as_frames=frames,
                path=path,
                preserve_folders=preserve_folders,
                progress_callback=progress_callback,
                file_upload_callback=file_upload_callback,
            )
        console = Console(theme=_console_theme())

        console.print()

        if not upload_manager.blocked_count and not upload_manager.error_count:
            console.print(f"All {upload_manager.total_count} files have been successfully uploaded.\n", style="success")
            return

        already_existing_items = []
        other_skipped_items = []
        for item in upload_manager.blocked_items:
            if item.reason == "ALREADY_EXISTS":
                already_existing_items.append(item)
            else:
                other_skipped_items.append(item)

        if already_existing_items:
            console.print(
                f"Skipped {len(already_existing_items)} files already in the dataset.\n", style="warning",
            )

        if upload_manager.error_count or other_skipped_items:
            error_count = upload_manager.error_count + len(other_skipped_items)
            console.print(
                f"{error_count} files couldn't be uploaded because an error occurred.\n", style="error",
            )

        if not verbose and upload_manager.error_count:
            console.print('Re-run with "--verbose" for further details')
            return

        error_table: Table = Table(
            "Dataset Item ID", "Filename", "Remote Path", "Stage", "Reason", show_header=True, header_style="bold cyan"
        )

        for item in upload_manager.blocked_items:
            if item.reason != "ALREADY_EXISTS":
                error_table.add_row(str(item.dataset_item_id), item.filename, item.path, "UPLOAD_REQUEST", item.reason)

        for error in upload_manager.errors:
            for local_file in upload_manager.local_files:
                if local_file.local_path != error.file_path:
                    continue

                for pending_item in upload_manager.pending_items:
                    if pending_item.filename != local_file.data["filename"]:
                        continue

                    error_table.add_row(
                        str(pending_item.dataset_item_id),
                        pending_item.filename,
                        pending_item.path,
                        error.stage.name,
                        str(error.error),
                    )
                    break

        if error_table.row_count:
            console.print(error_table)
        print_new_version_info(client)
    except NotFound as e:
        _error(f"No dataset with name '{e.name}'")
    except UnsupportedFileType as e:
        _error(f"Unsupported file type {e.path.suffix} ({e.path.name})")
    except ValueError:
        _error(f"No files found")


def dataset_import(dataset_slug, format, files, append) -> None:
    client: Client = _load_client(dataset_identifier=dataset_slug)
    parser: ImportParser = find_import_supported_format(format, ImportSupportedFormats)

    try:
        dataset: RemoteDataset = client.get_remote_dataset(dataset_identifier=dataset_slug)
        importer.import_annotations(dataset, parser, files, append)
    except NotFound as e:
        _error(f"No dataset with name '{e.name}'")


def list_files(
    dataset_slug: str,
    statuses: Optional[str],
    path: Optional[str],
    only_filenames: bool,
    sort_by: Optional[str] = "updated_at:desc",
) -> None:
    client: Client = _load_client(dataset_identifier=dataset_slug)
    try:
        dataset: RemoteDataset = client.get_remote_dataset(dataset_identifier=dataset_slug)
        filters: Dict[str, Any] = {}

        if statuses:
            for status in statuses.split(","):
                if not _has_valid_status(status):
                    _error(f"Invalid status '{status}', available statuses: annotate, archived, complete, new, review")
            filters["statuses"] = statuses
        else:
            filters["statuses"] = "new,annotate,review,complete"

        if path:
            filters["path"] = path

        if not sort_by:
            sort_by = "updated_at:desc"

        for file in dataset.fetch_remote_files(filters, sort_by):
            if only_filenames:
                print(file.filename)
            else:
                image_url = dataset.workview_url_for_item(file)
                print(f"{file.filename}\t{file.status if not file.archived else 'archived'}\t {image_url}")
    except NotFound as e:
        _error(f"No dataset with name '{e.name}'")
    except ValueError as e:
        _error(str(e))


def _has_valid_status(status: str) -> bool:
    return status in ["new", "annotate", "review", "complete", "archived"]


def set_file_status(dataset_slug: str, status: str, files: List[str]) -> None:
    if status not in ["archived", "clear", "new", "restore-archived"]:
        _error(f"Invalid status '{status}', available statuses: archived, clear, new, restore-archived")

    client: Client = _load_client(dataset_identifier=dataset_slug)
    try:
        dataset: RemoteDataset = client.get_remote_dataset(dataset_identifier=dataset_slug)
        items: Iterator[DatasetItem] = dataset.fetch_remote_files({"filenames": ",".join(files)})
        if status == "archived":
            dataset.archive(items)
        elif status == "clear":
            dataset.reset(items)
        elif status == "new":
            dataset.move_to_new(items)
        elif status == "restore-archived":
            dataset.restore_archived(items)
    except NotFound as e:
        _error(f"No dataset with name '{e.name}'")


<<<<<<< HEAD
def delete_files(dataset_slug: str, files: List[str]) -> None:
    client: Client = _load_client(dataset_identifier=dataset_slug)
    try:
        dataset: RemoteDataset = client.get_remote_dataset(dataset_identifier=dataset_slug)
        items: Iterator[DatasetItem] = dataset.fetch_remote_files({"filenames": ",".join(files)})
        if not secure_continue_request():
            print("Cancelled.")
            return

        dataset.delete_items(items)
    except NotFound as e:
        _error(f"No dataset with name '{e.name}'")


=======
>>>>>>> f5685222
def find_import_supported_format(query: str, supported_formats: List[ImporterFormat],) -> ImportParser:
    for (fmt, fmt_parser) in supported_formats:
        if fmt == query:
            return fmt_parser
    list_of_formats = ", ".join([fmt for fmt, _ in supported_formats])
    _error(f"Unsupported import format, currently supported: {list_of_formats}")


def find_export_supported_format(query: str, supported_formats: List[ExporterFormat],) -> ExportParser:
    for (fmt, fmt_parser) in supported_formats:
        if fmt == query:
            return fmt_parser
    list_of_formats = ", ".join([fmt for fmt, _ in supported_formats])
    _error(f"Unsupported export format, currently supported: {list_of_formats}")


def dataset_convert(dataset_slug: str, format: str, output_dir: Optional[PathLike] = None) -> None:
    client: Client = _load_client()
    parser: ExportParser = find_export_supported_format(format, ExportSupportedFormats)

    try:
        dataset: RemoteDataset = client.get_remote_dataset(dataset_identifier=dataset_slug)
        if not dataset.local_path.exists():
            _error(
                f"No annotations downloaded for dataset f{dataset}, first pull a release using "
                f"'darwin dataset pull {dataset_slug}'"
            )

        release_path: Path = get_release_path(dataset.local_path)
        annotations_path: Path = release_path / "annotations"
        if output_dir is None:
            output_dir = release_path / "other_formats" / f"{format}"
        else:
            output_dir = Path(output_dir)
        output_dir.mkdir(parents=True, exist_ok=True)
        exporter.export_annotations(parser, [annotations_path], output_dir)
    except NotFound as e:
        _error(f"No dataset with name '{e.name}'")


def convert(format: str, files: List[PathLike], output_dir: Path) -> None:
    parser: ExportParser = find_export_supported_format(format, ExportSupportedFormats)
    exporter.export_annotations(parser, files, output_dir)


def help(parser: argparse.ArgumentParser, subparser: Optional[str] = None) -> None:
    if subparser:
        parser = next(
            action.choices[subparser]
            for action in parser._actions
            if isinstance(action, argparse._SubParsersAction) and subparser in action.choices
        )

    actions = [action for action in parser._actions if isinstance(action, argparse._SubParsersAction)]

    print(parser.description)
    print("\nCommands:")
    for action in actions:
        # get all subparsers and print help
        for choice in sorted(action._choices_actions, key=lambda x: x.dest):
            print("    {:<19} {}".format(choice.dest, choice.help))


def _error(message: str) -> NoReturn:
    console = Console(theme=_console_theme())
    console.print(f"Error: {message}", style="error")
    sys.exit(1)


def _config() -> Config:
    return Config(Path.home() / ".darwin" / "config.yaml")


def _load_client(
    team_slug: Optional[str] = None,
    offline: bool = False,
    maybe_guest: bool = False,
    dataset_identifier: Optional[str] = None,
) -> Client:
    """Fetches a client, potentially offline

    Parameters
    ----------
    offline : bool
        Flag for using an offline client

    maybe_guest : bool
        Flag to make a guest client, if config is missing
    Returns
    -------
    Client
    The client requested
    """
    if not team_slug and dataset_identifier:
        team_slug = DatasetIdentifier.parse(dataset_identifier).team_slug
    try:
        api_key = os.getenv("DARWIN_API_KEY")
        if api_key:
            client = Client.from_api_key(api_key)
        else:
            config_dir = Path.home() / ".darwin" / "config.yaml"
            client = Client.from_config(config_dir, team_slug=team_slug)
        return client
    except MissingConfig:
        if maybe_guest:
            return Client.from_guest()
        else:
            _error("Authenticate first")
    except InvalidLogin:
        _error("Please re-authenticate")
    except Unauthenticated:
        _error("Please re-authenticate")


def _console_theme() -> Theme:
    return Theme({"success": "bold green", "warning": "bold yellow", "error": "bold red"})


def print_new_version_info(client: Optional[Client]) -> None:
    if not client or not client.newer_darwin_version:
        return

    (a, b, c) = tuple(client.newer_darwin_version)

    console = Console(theme=_console_theme(), stderr=True)
    console.print(
        f"A newer version of darwin-py ({a}.{b}.{c}) is available!",
        "Run the following command to install it:",
        "",
        f"    pip install darwin-py=={a}.{b}.{c}",
        "",
        sep="\n",
        style="warning",
    )<|MERGE_RESOLUTION|>--- conflicted
+++ resolved
@@ -652,7 +652,6 @@
         _error(f"No dataset with name '{e.name}'")
 
 
-<<<<<<< HEAD
 def delete_files(dataset_slug: str, files: List[str]) -> None:
     client: Client = _load_client(dataset_identifier=dataset_slug)
     try:
@@ -667,8 +666,6 @@
         _error(f"No dataset with name '{e.name}'")
 
 
-=======
->>>>>>> f5685222
 def find_import_supported_format(query: str, supported_formats: List[ImporterFormat],) -> ImportParser:
     for (fmt, fmt_parser) in supported_formats:
         if fmt == query:
