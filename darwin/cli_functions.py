--- conflicted
+++ resolved
@@ -656,11 +656,7 @@
     _error(f"Unsupported import format, currently supported: {list_of_formats}")
 
 
-<<<<<<< HEAD
 def find_export_supported_format(query: str, supported_formats: List[ExporterFormat]) -> ExportParser:
-=======
-def find_export_supported_format(query: str, supported_formats: List[ExporterFormat],) -> ExportParser:
->>>>>>> 72859a61
     for (fmt, fmt_parser) in supported_formats:
         if fmt == query:
             return fmt_parser
