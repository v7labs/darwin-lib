# Requirements: pytorch, torchvision
try:
    import torch  # noqa
    import torchvision  # noqa
except ImportError:
    raise ImportError(
        f"darwin.torch requires pytorch and torchvision. Install it using: pip install torch torchvision"
    ) from None

<<<<<<< HEAD
from .dataset import *  # noqa

=======
from .dataset import get_dataset  # noqa

>>>>>>> 2ffd46fa
<|MERGE_RESOLUTION|>--- conflicted
+++ resolved
@@ -1,16 +1,10 @@
-# Requirements: pytorch, torchvision
-try:
-    import torch  # noqa
-    import torchvision  # noqa
-except ImportError:
-    raise ImportError(
-        f"darwin.torch requires pytorch and torchvision. Install it using: pip install torch torchvision"
-    ) from None
-
-<<<<<<< HEAD
-from .dataset import *  # noqa
-
-=======
-from .dataset import get_dataset  # noqa
-
->>>>>>> 2ffd46fa
+# Requirements: pytorch, torchvision
+try:
+    import torch  # noqa
+    import torchvision  # noqa
+except ImportError:
+    raise ImportError(
+        f"darwin.torch requires pytorch and torchvision. Install it using: pip install torch torchvision"
+    ) from None
+
+from .dataset import get_dataset  # noqa