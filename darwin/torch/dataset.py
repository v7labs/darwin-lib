--- conflicted
+++ resolved
@@ -405,13 +405,8 @@
             target.append(
                 {
                     "category_id": self.classes.index(annotation["name"]),
-<<<<<<< HEAD
-                    "segmentation": [sequence.tolist()],  # List type is used for backward compatibility
-                    "bbox": [x, y, w, h],
-=======
                     "segmentation": sequences,
                     "bbox": [min_x, min_y, w, h],
->>>>>>> b36c2eda
                     "area": poly_area,
                 }
             )
