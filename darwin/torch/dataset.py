--- conflicted
+++ resolved
@@ -6,15 +6,10 @@
 from darwin.dataset.identifier import DatasetIdentifier
 from darwin.dataset import LocalDataset
 from darwin.dataset.utils import load_pil_image
-<<<<<<< HEAD
 from darwin.torch.transforms import Compose, ConvertPolygonsToInstanceMasks, ConvertPolygonsToSemanticMask
-from darwin.torch.utils import convert_polygons_to_sequences, polygon_area
-from darwin.cli_functions import _error, _load_client
-=======
-from darwin.torch.transforms import Compose, ConvertPolygonsToInstanceMasks, ConvertPolygonsToSegmentationMask
 from darwin.torch.utils import polygon_area
 from darwin.utils import convert_polygons_to_sequences
->>>>>>> 069a511e
+from darwin.cli_functions import _error, _load_client
 
 
 def get_dataset(
@@ -50,7 +45,6 @@
     dataset_function = dataset_functions.get(dataset_type)
     if not dataset_function:
         list_of_types = ", ".join(dataset_functions.keys())
-<<<<<<< HEAD
         _error(f"dataset_type needs to be one of '{list_of_types}'")
 
     identifier = DatasetIdentifier.parse(dataset_slug)
@@ -78,20 +72,6 @@
         f"Dataset '{identifier.dataset_slug}' does not exist locally. "
         f"Use 'darwin dataset remote' to see all the available datasets, "
         f"and 'darwin dataset pull' to pull them."
-=======
-        raise ValueError(f"dataset_type needs to be one of '{list_of_types}'")
-
-    if isinstance(dataset_path, str):
-        dataset_path = Path(dataset_path)
-
-    return dataset_function(
-        dataset_path=dataset_path,
-        partition=partition,
-        split=split,
-        split_type=split_type,
-        release_name=release_name,
-        transform=transform,
->>>>>>> 069a511e
     )
 
 
@@ -156,11 +136,7 @@
 
 
 class InstanceSegmentationDataset(LocalDataset):
-<<<<<<< HEAD
     def __init__(self, transform: Optional[List] = None, **kwargs):
-=======
-    def __init__(self, transform: Optional[List] = None, convert_polygons_to_masks: Optional[bool] = True, **kwargs):
->>>>>>> 069a511e
         """See `LocalDataset` class for documentation"""
         super().__init__(annotation_type="polygon", **kwargs)
 
@@ -248,11 +224,7 @@
 
 
 class SemanticSegmentationDataset(LocalDataset):
-<<<<<<< HEAD
     def __init__(self, transform: Optional[List] = None, **kwargs):
-=======
-    def __init__(self, transform: Optional[List] = None, convert_polygons_to_masks: Optional[bool] = True, **kwargs):
->>>>>>> 069a511e
         """See `LocalDataset` class for documentation"""
         super().__init__(annotation_type="polygon", **kwargs)
 
