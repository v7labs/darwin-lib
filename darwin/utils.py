"""
Contains several unrelated utility functions used across the SDK.
"""

import platform
import re
from pathlib import Path
from typing import (
    TYPE_CHECKING,
    Any,
    Dict,
    Iterable,
    Iterator,
    List,
    Optional,
    Set,
    Union,
    cast,
)

import deprecation
import numpy as np
<<<<<<< HEAD
import requests
from jsonschema import exceptions, validators
from requests import Response, request
=======
import orjson as json
from requests import Response
>>>>>>> c009dd4d
from rich.progress import ProgressType, track
from upolygon import draw_polygon

import darwin.datatypes as dt
from darwin.config import Config
from darwin.exceptions import (
    AnnotationFileValidationError,
    MissingSchema,
    OutdatedDarwinJSONFormat,
    UnknownAnnotationFileSchema,
    UnsupportedFileType,
)
from darwin.version import __version__

if TYPE_CHECKING:
    from darwin.client import Client


SUPPORTED_IMAGE_EXTENSIONS = [".png", ".jpeg", ".jpg", ".jfif", ".tif", ".tiff", ".bmp", ".svs", ".webp"]
SUPPORTED_VIDEO_EXTENSIONS = [
    ".avi",
    ".bpm",
    ".dcm",
    ".mov",
    ".mp4",
    ".pdf",
    ".nii",
    ".nii.gz",
    ".ndpi",
]
SUPPORTED_EXTENSIONS = SUPPORTED_IMAGE_EXTENSIONS + SUPPORTED_VIDEO_EXTENSIONS

_darwin_schema_cache = {}


def is_extension_allowed_by_filename(filename: str) -> bool:
    """
    Returns whether or not the given video or image extension is allowed.

    Parameters
    ----------
    filename : str
        The filename.

    Returns
    -------
    bool
        Whether or not the given extension of the filename is allowed.
    """
    return any([filename.lower().endswith(ext) for ext in SUPPORTED_EXTENSIONS])


@deprecation.deprecated(deprecated_in="0.8.4", current_version=__version__)
def is_extension_allowed(extension: str) -> bool:
    """
    Returns whether or not the given extension is allowed.
    @Deprecated. Use is_extension_allowed_by_filename instead, and pass full filename.
    This is due to the fact that some extensions now include multiple dots, e.g. .nii.gz

    Parameters
    ----------
    extension : str
        The extension.

    Returns
    -------
    bool
        Whether or not the given extension is allowed.
    """
    return extension.lower() in SUPPORTED_EXTENSIONS


def is_image_extension_allowed_by_filename(filename: str) -> bool:
    """
    Returns whether or not the given image extension is allowed.

    Parameters
    ----------
    filename : str
        The image extension.

    Returns
    -------
    bool
        Whether or not the given extension is allowed.
    """
    return any([filename.lower().endswith(ext) for ext in SUPPORTED_IMAGE_EXTENSIONS])


@deprecation.deprecated(deprecated_in="0.8.4", current_version=__version__)
def is_image_extension_allowed(extension: str) -> bool:
    """
    Returns whether or not the given image extension is allowed.

    Parameters
    ----------
    extension : str
        The image extension.

    Returns
    -------
    bool
        Whether or not the given extension is allowed.
    """
    return extension.lower() in SUPPORTED_IMAGE_EXTENSIONS


def is_video_extension_allowed_by_filename(extension: str) -> bool:
    """
    Returns whether or not the given image extension is allowed.

    Parameters
    ----------
    extension : str
        The image extension.

    Returns
    -------
    bool
        Whether or not the given extension is allowed.
    """
    return any([extension.lower().endswith(ext) for ext in SUPPORTED_VIDEO_EXTENSIONS])


@deprecation.deprecated(deprecated_in="0.8.4", current_version=__version__)
def is_video_extension_allowed(extension: str) -> bool:
    """
    Returns whether or not the given video extension is allowed.

    Parameters
    ----------
    extension : str
        The video extension.

    Returns
    -------
    bool
        Whether or not the given extension is allowed.
    """
    return extension.lower() in SUPPORTED_VIDEO_EXTENSIONS


def urljoin(*parts: str) -> str:
    """
    Take as input an unpacked list of strings and joins them to form an URL.

    Parameters
    ----------
    parts : str
        The list of strings to form the url.

    Returns
    -------
    str
        The url.
    """
    return "/".join(part.strip("/") for part in parts)


def is_project_dir(project_path: Path) -> bool:
    """
    Verifies if the directory is a project from Darwin by inspecting its structure.

    Parameters
    ----------
    project_path : Path
        Directory to examine

    Returns
    -------
    bool
        Is the directory a project from Darwin?
    """
    return (project_path / "releases").exists() and (project_path / "images").exists()


def get_progress_bar(array: List[dt.AnnotationFile], description: Optional[str] = None) -> Iterable[ProgressType]:
    """
    Get a rich a progress bar for the given list of annotation files.

    Parameters
    ----------
    array : List[dt.AnnotationFile]
        The list of annotation files.
    description : Optional[str], default: None
        A description to show above the progress bar.

    Returns
    -------
    Iterable[ProgressType]
        An iterable of ``ProgressType`` to show a progress bar.
    """
    if description:
        return track(array, description=description)
    return track(array)


def prompt(msg: str, default: Optional[str] = None) -> str:
    """
    Prompt the user on a CLI to input a message.

    Parameters
    ----------
    msg : str
        Message to print.
    default : Optional[str], default: None
        Default values which is put between [] when the user is prompted.

    Returns
    -------
    str
        The input from the user or the default value provided as parameter if user does not provide
        one.
    """
    if default:
        msg = f"{msg} [{default}]: "
    else:
        msg = f"{msg}: "
    result = input(msg)
    if not result and default:
        return default
    return result


def find_files(
    files: List[dt.PathLike], *, files_to_exclude: List[dt.PathLike] = [], recursive: bool = True
) -> List[Path]:
    """
    Retrieve a list of all files belonging to supported extensions. The exploration can be made
    recursive and a list of files can be excluded if desired.

    Parameters
    ----------
    files: List[dt.PathLike]
        List of files that will be filtered with the supported file extensions and returned.
    files_to_exclude : List[dt.PathLike]
        List of files to exclude from the search.
    recursive : bool
        Flag for recursive search.

    Returns
    -------
    List[Path]
        List of all files belonging to supported extensions. Can't return None.
    """

    found_files: List[Path] = []
    pattern = "**/*" if recursive else "*"

    for f in files:
        path = Path(f)
        if path.is_dir() == True:
            found_files.extend(
                [
                    path_object
                    for path_object in path.glob(pattern)
                    if is_extension_allowed_by_filename(str(path_object))
                ]
            )
        elif is_extension_allowed_by_filename(str(path)):
            found_files.append(path)
        else:
            raise UnsupportedFileType(path)

    files_to_exclude_full_paths = [str(Path(f)) for f in files_to_exclude]

    return [f for f in found_files if str(f) not in files_to_exclude_full_paths]


def secure_continue_request() -> bool:
    """
    Asks for explicit approval from the user. Empty string not accepted.

    Returns
    -------
    bool
        True if the user wishes to continue, False otherwise.
    """
    return input("Do you want to continue? [y/N] ") in ["Y", "y"]


def persist_client_configuration(
    client: "Client", default_team: Optional[str] = None, config_path: Optional[Path] = None
) -> Config:
    """
    Authenticate user against the server and creates a configuration file for him/her.

    Parameters
    ----------
    client : Client
        Client to take the configurations from.
    default_team : Optional[str], default: None
        The default team for the user.
    config_path : Optional[Path], default: None
        Specifies where to save the configuration file.

    Returns
    -------
    Config
        A configuration object to handle YAML files.
    """
    if not config_path:
        config_path = Path.home() / ".darwin" / "config.yaml"
        config_path.parent.mkdir(exist_ok=True)

    team_config: Optional[dt.Team] = client.config.get_default_team()
    if not team_config:
        raise ValueError("Unable to get default team.")

    config: Config = Config(config_path)
    config.set_team(team=team_config.slug, api_key=team_config.api_key, datasets_dir=team_config.datasets_dir)
    config.set_global(api_endpoint=client.url, base_url=client.base_url, default_team=default_team)

    return config


def _get_local_filename(metadata: Dict[str, Any]) -> str:
    if "original_filename" in metadata:
        return metadata["original_filename"]
    else:
        return metadata["filename"]


def _get_schema(data: dict) -> Optional[dict]:
    version = _parse_version(data)
    schema_url = data.get("schema_ref") or _default_schema(version)
    if not schema_url:
        return None
    if schema_url not in _darwin_schema_cache:
        response = requests.get(schema_url)
        response.raise_for_status()
        schema = response.json()
        _darwin_schema_cache[schema_url] = schema
    return _darwin_schema_cache[schema_url]


def validate_file_against_schema(path: Path) -> List:
    data, _ = load_data_from_file(path)
    return validate_data_against_schema(data)


def validate_data_against_schema(data) -> List:
    try:
        schema = _get_schema(data)
    except requests.exceptions.RequestException as e:
        raise MissingSchema(f"Error retrieving schema from url: {e}")
    if not schema:
        raise MissingSchema("Schema not found")
    validator = validators.Draft202012Validator(schema)
    errors = list(validator.iter_errors(data))
    return errors


def load_data_from_file(path: Path):
    with path.open() as infile:
        data = json.load(infile)
    version = _parse_version(data)
    return data, version


def parse_darwin_json(path: Path, count: Optional[int]) -> Optional[dt.AnnotationFile]:
    """
    Parses the given JSON file in v7's darwin proprietary format. Works for images, split frame
    videos (treated as images) and playback videos.

    Parameters
    ----------
    path : Path
        Path to the file to parse.
    count : Optional[int]
        Optional count parameter. Used only if the 's image sequence is None.

    Returns
    -------
    Optional[dt.AnnotationFile]
        An AnnotationFile with the information from the parsed JSON file, or None, if there were no
        annotations in the JSON.

    Raises
    ------
    OutdatedDarwinJSONFormat
        If the given darwin video JSON file is missing the 'width' and 'height' keys in the 'image'
        dictionary.
    """

    path = Path(path)
<<<<<<< HEAD
    data, version = load_data_from_file(path)
    if "annotations" not in data:
        return None
=======
    with path.open() as f:
        data = json.loads(f.read())
        if "annotations" not in data:
            return None
>>>>>>> c009dd4d

    if version.major == 2:
        return _parse_darwin_v2(path, data)
    else:
        if "fps" in data["image"] or "frame_count" in data["image"]:
            return _parse_darwin_video(path, data, count)
        else:
            return _parse_darwin_image(path, data, count)


def _parse_darwin_v2(path: Path, data: Dict[str, Any]) -> dt.AnnotationFile:
    item = data["item"]
    item_source = item.get("source_info", {})
    slots: List[dt.Slot] = list(filter(None, map(_parse_darwin_slot, item.get("slots", []))))
    annotations: List[Union[dt.Annotation, dt.VideoAnnotation]] = _data_to_annotations(data)
    annotation_classes: Set[dt.AnnotationClass] = set([annotation.annotation_class for annotation in annotations])

    if len(slots) == 0:
        annotation_file = dt.AnnotationFile(
            version=_parse_version(data),
            path=path,
            filename=item["name"],
            annotation_classes=annotation_classes,
            annotations=annotations,
            is_video=False,
            image_width=None,
            image_height=None,
            image_url=None,
            image_thumbnail_url=None,
            workview_url=item_source.get("workview_url", None),
            seq=0,
            frame_urls=None,
            remote_path=item["path"],
            slots=slots,
        )
    else:
        slot = slots[0]
        annotation_file = dt.AnnotationFile(
            version=_parse_version(data),
            path=path,
            filename=item["name"],
            annotation_classes=annotation_classes,
            annotations=annotations,
            is_video=slot.frame_urls is not None,
            image_width=slot.width,
            image_height=slot.height,
            image_url=None if len(slot.source_files or []) == 0 else slot.source_files[0]["url"],
            image_thumbnail_url=slot.thumbnail_url,
            workview_url=item_source["workview_url"],
            seq=0,
            frame_urls=slot.frame_urls,
            remote_path=item["path"],
            slots=slots,
        )

    return annotation_file


def _parse_darwin_slot(data: Dict[str, Any]) -> dt.Slot:
    return dt.Slot(
        name=data["slot_name"],
        type=data["type"],
        width=data.get("width"),
        height=data.get("height"),
        source_files=data.get("source_files", []),
        thumbnail_url=data.get("thumbnail_url"),
        frame_count=data.get("frame_count"),
        frame_urls=data.get("frame_urls"),
        fps=data.get("fps"),
        metadata=data.get("metadata"),
    )


def _parse_darwin_image(path: Path, data: Dict[str, Any], count: Optional[int]) -> dt.AnnotationFile:
    annotations: List[Union[dt.Annotation, dt.VideoAnnotation]] = _data_to_annotations(data)
    annotation_classes: Set[dt.AnnotationClass] = set([annotation.annotation_class for annotation in annotations])

    slot = dt.Slot(
        name=None,
        type="image",
        source_files=[{"url": data["image"].get("url"), "file_name": _get_local_filename(data["image"])}],
        thumbnail_url=data["image"].get("thumbnail_url"),
        width=data["image"].get("width"),
        height=data["image"].get("height"),
        metadata=data["image"].get("metadata"),
    )

    annotation_file = dt.AnnotationFile(
        path=path,
        filename=_get_local_filename(data["image"]),
        annotation_classes=annotation_classes,
        annotations=annotations,
        is_video=False,
        image_width=data["image"].get("width"),
        image_height=data["image"].get("height"),
        image_url=data["image"].get("url"),
        workview_url=data["image"].get("workview_url"),
        seq=data["image"].get("seq", count),
        frame_urls=None,
        remote_path=data["image"].get("path", "/"),
        slots=[],
        image_thumbnail_url=data["image"].get("thumbnail_url"),
    )
    annotation_file.slots.append(slot)
    return annotation_file


def _parse_darwin_video(path: Path, data: Dict[str, Any], count: Optional[int]) -> dt.AnnotationFile:
    annotations: List[Union[dt.Annotation, dt.VideoAnnotation]] = _data_to_annotations(data)
    annotation_classes: Set[dt.AnnotationClass] = set([annotation.annotation_class for annotation in annotations])

    if "width" not in data["image"] or "height" not in data["image"]:
        raise OutdatedDarwinJSONFormat("Missing width/height in video, please re-export")

    slot = dt.Slot(
        name=None,
        type="video",
        source_files=[{"url": data["image"].get("url"), "file_name": _get_local_filename(data["image"])}],
        thumbnail_url=data["image"].get("thumbnail_url"),
        width=data["image"].get("width"),
        height=data["image"].get("height"),
        frame_count=data["image"].get("frame_count"),
        frame_urls=data["image"].get("frame_urls"),
        fps=data["image"].get("fps"),
        metadata=data["image"].get("metadata"),
    )
    annotation_file = dt.AnnotationFile(
        path=path,
        filename=_get_local_filename(data["image"]),
        annotation_classes=annotation_classes,
        annotations=annotations,
        is_video=True,
        image_width=data["image"].get("width"),
        image_height=data["image"].get("height"),
        image_url=data["image"].get("url"),
        workview_url=data["image"].get("workview_url"),
        seq=data["image"].get("seq", count),
        frame_urls=data["image"].get("frame_urls"),
        remote_path=data["image"].get("path", "/"),
        slots=[],
        image_thumbnail_url=data["image"].get("thumbnail_url"),
    )
    annotation_file.slots.append(slot)

    return annotation_file


def _parse_darwin_annotation(annotation: Dict[str, Any]) -> Optional[dt.Annotation]:
    slot_names = parse_slot_names(annotation)
    name: str = annotation["name"]
    main_annotation: Optional[dt.Annotation] = None

    # Darwin JSON 2.0 representation of complex polygons
    if "polygon" in annotation and "paths" in annotation["polygon"] and len(annotation["polygon"]["paths"]) > 1:
        bounding_box = annotation.get("bounding_box")
        paths = annotation["polygon"]["paths"]
        main_annotation = dt.make_complex_polygon(name, paths, bounding_box, slot_names=slot_names)
    # Darwin JSON 2.0 representation of simple polygons
    elif "polygon" in annotation and "paths" in annotation["polygon"] and len(annotation["polygon"]["paths"]) == 1:
        bounding_box = annotation.get("bounding_box")
        paths = annotation["polygon"]["paths"]
        main_annotation = dt.make_polygon(name, paths[0], bounding_box, slot_names=slot_names)
    # Darwin JSON 1.0 representation of complex and simple polygons
    elif "polygon" in annotation:
        bounding_box = annotation.get("bounding_box")
        if "additional_paths" in annotation["polygon"]:
            paths = [annotation["polygon"]["path"]] + annotation["polygon"]["additional_paths"]
            main_annotation = dt.make_complex_polygon(name, paths, bounding_box, slot_names=slot_names)
        else:
            main_annotation = dt.make_polygon(name, annotation["polygon"]["path"], bounding_box, slot_names=slot_names)
    # Darwin JSON 1.0 representation of complex polygons
    elif "complex_polygon" in annotation:
        bounding_box = annotation.get("bounding_box")
        if isinstance(annotation["complex_polygon"]["path"][0], list):
            paths = annotation["complex_polygon"]["path"]
        else:
            paths = [annotation["complex_polygon"]["path"]]

        if "additional_paths" in annotation["complex_polygon"]:
            paths.extend(annotation["complex_polygon"]["additional_paths"])

        main_annotation = dt.make_complex_polygon(name, paths, bounding_box, slot_names=slot_names)
    elif "bounding_box" in annotation:
        bounding_box = annotation["bounding_box"]
        main_annotation = dt.make_bounding_box(
            name, bounding_box["x"], bounding_box["y"], bounding_box["w"], bounding_box["h"], slot_names=slot_names
        )
    elif "tag" in annotation:
        main_annotation = dt.make_tag(name, slot_names=slot_names)
    elif "line" in annotation:
        main_annotation = dt.make_line(name, annotation["line"]["path"], slot_names=slot_names)
    elif "keypoint" in annotation:
        main_annotation = dt.make_keypoint(
            name, annotation["keypoint"]["x"], annotation["keypoint"]["y"], slot_names=slot_names
        )
    elif "ellipse" in annotation:
        main_annotation = dt.make_ellipse(name, annotation["ellipse"], slot_names=slot_names)
    elif "cuboid" in annotation:
        main_annotation = dt.make_cuboid(name, annotation["cuboid"], slot_names=slot_names)
    elif "skeleton" in annotation:
        main_annotation = dt.make_skeleton(name, annotation["skeleton"]["nodes"], slot_names=slot_names)
    elif "table" in annotation:
        main_annotation = dt.make_table(
            name, annotation["table"]["bounding_box"], annotation["table"]["cells"], slot_names=slot_names
        )
    elif "string" in annotation:
        main_annotation = dt.make_string(name, annotation["string"]["sources"], slot_names=slot_names)
    elif "graph" in annotation:
        main_annotation = dt.make_graph(
            name, annotation["graph"]["nodes"], annotation["graph"]["edges"], slot_names=slot_names
        )

    if not main_annotation:
        print(f"[WARNING] Unsupported annotation type: '{annotation.keys()}'")
        return None

    if "instance_id" in annotation:
        main_annotation.subs.append(dt.make_instance_id(annotation["instance_id"]["value"]))
    if "attributes" in annotation:
        main_annotation.subs.append(dt.make_attributes(annotation["attributes"]))
    if "text" in annotation:
        main_annotation.subs.append(dt.make_text(annotation["text"]["text"]))
    if "inference" in annotation:
        main_annotation.subs.append(dt.make_opaque_sub("inference", annotation["inference"]))
    if "directional_vector" in annotation:
        main_annotation.subs.append(dt.make_opaque_sub("directional_vector", annotation["directional_vector"]))
    if "measures" in annotation:
        main_annotation.subs.append(dt.make_opaque_sub("measures", annotation["measures"]))
    if "auto_annotate" in annotation:
        main_annotation.subs.append(dt.make_opaque_sub("auto_annotate", annotation["auto_annotate"]))

    if "annotators" in annotation:
        main_annotation.annotators = _parse_annotators(annotation["annotators"])

    if "reviewers" in annotation:
        main_annotation.reviewers = _parse_annotators(annotation["reviewers"])

    return main_annotation


def _parse_darwin_video_annotation(annotation: dict) -> Optional[dt.VideoAnnotation]:
    name = annotation["name"]
    frame_annotations = {}
    keyframes: Dict[int, bool] = {}
    frames = {**annotation.get("frames", {}), **annotation.get("sections", {})}
    for f, frame in frames.items():
        frame_annotations[int(f)] = _parse_darwin_annotation({**frame, **{"name": name}})
        keyframes[int(f)] = frame.get("keyframe", False)

    if not frame_annotations:
        return None
    main_annotation = dt.make_video_annotation(
        frame_annotations,
        keyframes,
        annotation.get("ranges", annotation.get("segments", [])),
        annotation.get("interpolated", False),
        slot_names=parse_slot_names(annotation),
    )

    if "annotators" in annotation:
        main_annotation.annotators = _parse_annotators(annotation["annotators"])

    if "reviewers" in annotation:
        main_annotation.reviewers = _parse_annotators(annotation["reviewers"])

    return main_annotation


def _parse_annotators(annotators: List[Dict[str, Any]]) -> List[dt.AnnotationAuthor]:
    return [dt.AnnotationAuthor(annotator["full_name"], annotator["email"]) for annotator in annotators]


def split_video_annotation(annotation: dt.AnnotationFile) -> List[dt.AnnotationFile]:
    """
    Splits the given video ``AnnotationFile`` into several video ``AnnotationFile``s, one for each
    ``frame_url``.

    Parameters
    ----------
    annotation : dt.AnnotationFile
        The video ``AnnotationFile`` we want to split.

    Returns
    -------
    List[dt.AnnotationFile]
        A list with the split video ``AnnotationFile``\\s.

    Raises
    ------
    AttributeError
        If the given ``AnnotationFile`` is not a video annotation, or if the given annotation has
        no ``frame_url`` attribute.
    """
    if not annotation.is_video:
        raise AttributeError("this is not a video annotation")

    if not annotation.frame_urls:
        raise AttributeError("This Annotation has no frame urls")

    frame_annotations = []
    for i, frame_url in enumerate(annotation.frame_urls):
        annotations = [
            a.frames[i] for a in annotation.annotations if isinstance(a, dt.VideoAnnotation) and i in a.frames
        ]
        annotation_classes: Set[dt.AnnotationClass] = set([annotation.annotation_class for annotation in annotations])
        filename: str = f"{Path(annotation.filename).stem}/{i:07d}.png"
        frame_annotations.append(
            dt.AnnotationFile(
                annotation.path,
                filename,
                annotation_classes,
                annotations,
                False,
                annotation.image_width,
                annotation.image_height,
                frame_url,
                annotation.workview_url,
                annotation.seq,
                slots=annotation.slots,
            )
        )
    return frame_annotations


def parse_slot_names(annotation: dict) -> List[str]:
    return annotation.get("slot_names", [])


def ispolygon(annotation: dt.AnnotationClass) -> bool:
    """
    Returns whether or not the given ``AnnotationClass`` is a polygon.

    Parameters
    ----------
    annotation : AnnotationClass
        The ``AnnotationClass`` to evaluate.

    Returns
    -------
    ``True`` is the given ``AnnotationClass`` is a polygon, ``False`` otherwise.
    """
    return annotation.annotation_type in ["polygon", "complex_polygon"]


def convert_polygons_to_sequences(
    polygons: List[Union[dt.Polygon, List[dt.Polygon]]],
    height: Optional[int] = None,
    width: Optional[int] = None,
    rounding: bool = True,
) -> List[List[Union[int, float]]]:
    """
    Converts a list of polygons, encoded as a list of dictionaries of into a list of nd.arrays
    of coordinates.

    Parameters
    ----------
    polygons : Iterable[dt.Polygon]
        Non empty list of coordinates in the format ``[{x: x1, y:y1}, ..., {x: xn, y:yn}]`` or a
        list of them as ``[[{x: x1, y:y1}, ..., {x: xn, y:yn}], ..., [{x: x1, y:y1}, ..., {x: xn, y:yn}]]``.
    height : Optional[int], default: None
        Maximum height for a polygon coordinate.
    width : Optional[int], default: None
        Maximum width for a polygon coordinate.
    rounding : bool, default: True
        Whether or not to round values when creating sequences.

    Returns
    -------
    sequences: List[ndarray[float]]
        List of arrays of coordinates in the format [[x1, y1, x2, y2, ..., xn, yn], ...,
        [x1, y1, x2, y2, ..., xn, yn]]

    Raises
    ------
    ValueError
        If the given list is a falsy value (such as ``[]``) or if it's structure is incorrect.
    """
    if not polygons:
        raise ValueError("No polygons provided")
    # If there is a single polygon composing the instance then this is
    # transformed to polygons = [[{x: x1, y:y1}, ..., {x: xn, y:yn}]]
    list_polygons: List[dt.Polygon] = []
    if isinstance(polygons[0], list):
        list_polygons = cast(List[dt.Polygon], polygons)
    else:
        list_polygons = cast(List[dt.Polygon], [polygons])

    if not isinstance(list_polygons[0], list) or not isinstance(list_polygons[0][0], dict):
        raise ValueError("Unknown input format")

    sequences: List[List[Union[int, float]]] = []
    for polygon in list_polygons:
        path: List[Union[int, float]] = []
        for point in polygon:
            # Clip coordinates to the image size
            x = max(min(point["x"], width - 1) if width else point["x"], 0)
            y = max(min(point["y"], height - 1) if height else point["y"], 0)
            if rounding:
                path.append(round(x))
                path.append(round(y))
            else:
                path.append(x)
                path.append(y)
        sequences.append(path)
    return sequences


@deprecation.deprecated(
    deprecated_in="0.7.5",
    removed_in="0.8.0",
    current_version=__version__,
    details="Do not use.",
)
def convert_sequences_to_polygons(
    sequences: List[Union[List[int], List[float]]], height: Optional[int] = None, width: Optional[int] = None
) -> Dict[str, List[dt.Polygon]]:
    """
    Converts a list of polygons, encoded as a list of dictionaries of into a list of nd.arrays
    of coordinates.

    Parameters
    ----------
    sequences : List[Union[List[int], List[float]]]
        List of arrays of coordinates in the format ``[x1, y1, x2, y2, ..., xn, yn]`` or as a list
        of them as ``[[x1, y1, x2, y2, ..., xn, yn], ..., [x1, y1, x2, y2, ..., xn, yn]]``.
    height : Optional[int], default: None
        Maximum height for a polygon coordinate.
    width : Optional[int], default: None
        Maximum width for a polygon coordinate.

    Returns
    -------
    Dict[str, List[dt.Polygon]]
        Dictionary with the key ``path`` containing a list of coordinates in the format of
        ``[[{x: x1, y:y1}, ..., {x: xn, y:yn}], ..., [{x: x1, y:y1}, ..., {x: xn, y:yn}]]``.

    Raises
    ------
    ValueError
        If sequences is a falsy value (such as ``[]``) or if it is in an incorrect format.
    """
    if not sequences:
        raise ValueError("No sequences provided")
    # If there is a single sequences composing the instance then this is
    # transformed to polygons = [[x1, y1, ..., xn, yn]]
    if not isinstance(sequences[0], list):
        sequences = [sequences]

    if not isinstance(sequences[0][0], (int, float)):
        raise ValueError("Unknown input format")

    def grouped(iterable, n):
        return zip(*[iter(iterable)] * n)

    polygons = []
    for sequence in sequences:
        path = []
        for x, y in grouped(sequence, 2):
            # Clip coordinates to the image size
            x = max(min(x, width - 1) if width else x, 0)
            y = max(min(y, height - 1) if height else y, 0)
            path.append({"x": x, "y": y})
        polygons.append(path)
    return {"path": polygons}


@deprecation.deprecated(
    deprecated_in="0.7.5",
    removed_in="0.8.0",
    current_version=__version__,
    details="Do not use.",
)
def convert_xyxy_to_bounding_box(box: List[Union[int, float]]) -> dt.BoundingBox:
    """
    Converts a list of xy coordinates representing a bounding box into a dictionary.

    Parameters
    ----------
    box : List[Union[int, float]]
        List of arrays of coordinates in the format [x1, y1, x2, y2]

    Returns
    -------
    BoundingBox
        Bounding box in the format ``{x: x1, y: y1, h: height, w: width}``.

    Raises
    ------
    ValueError
        If ``box`` has an incorrect format.
    """
    if not isinstance(box[0], float) and not isinstance(box[0], int):
        raise ValueError("Unknown input format")

    x1, y1, x2, y2 = box
    width = x2 - x1
    height = y2 - y1
    return {"x": x1, "y": y1, "w": width, "h": height}


@deprecation.deprecated(
    deprecated_in="0.7.5",
    removed_in="0.8.0",
    current_version=__version__,
    details="Do not use.",
)
def convert_bounding_box_to_xyxy(box: dt.BoundingBox) -> List[float]:
    """
    Converts dictionary representing a bounding box into a list of xy coordinates.

    Parameters
    ----------
    box : BoundingBox
        Bounding box in the format ``{x: x1, y: y1, h: height, w: width}``.

    Returns
    -------
    List[float]
        List of arrays of coordinates in the format ``[x1, y1, x2, y2]``.
    """

    x2 = box["x"] + box["width"]
    y2 = box["y"] + box["height"]
    return [box["x"], box["y"], x2, y2]


def convert_polygons_to_mask(polygons: List, height: int, width: int, value: Optional[int] = 1) -> np.ndarray:
    """
    Converts a list of polygons, encoded as a list of dictionaries into an ``nd.array`` mask.

    Parameters
    ----------
    polygons: list
        List of coordinates in the format ``[{x: x1, y:y1}, ..., {x: xn, y:yn}]`` or a list of them
        as  ``[[{x: x1, y:y1}, ..., {x: xn, y:yn}], ..., [{x: x1, y:y1}, ..., {x: xn, y:yn}]]``.
    height : int
        The maximum height for the created mask.
    width : int
        The maximum width for the created mask.
    value : Optional[int], default: 1
        The drawing value for ``upolygon``.

    Returns
    -------
    ndarray
        ``ndarray`` mask of the polygon(s).
    """
    sequence = convert_polygons_to_sequences(polygons, height=height, width=width)
    mask = np.zeros((height, width)).astype(np.uint8)
    draw_polygon(mask, sequence, value)
    return mask


def chunk(items: List[Any], size: int) -> Iterator[Any]:
    """
    Splits the given list into chunks of the given size and yields them.

    Parameters
    ----------
    items : List[Any]
        The list of items to be split.
    size : int
        The size of each split.

    Yields
    ------
    Iterator[Any]
        A chunk of the of the given size.
    """
    for i in range(0, len(items), size):
        yield items[i : i + size]


def is_unix_like_os() -> bool:
    """
    Returns ``True`` if the executing OS is Unix-based (Ubuntu or MacOS, for example) or ``False``
    otherwise.

    Returns
    --------
    bool
        True for Unix-based systems, False otherwise.
    """
    return platform.system() != "Windows"


def has_json_content_type(response: Response) -> bool:
    """
    Returns ``True`` if response has application/json content type or ``False``
    otherwise.

    Returns
    --------
    bool
        True for application/json content type, False otherwise.
    """
    return "application/json" in response.headers.get("content-type", "")


def get_response_content(response: Response) -> Any:
    """
    Returns json content if response has application/json content-type, otherwise returns text.

    Returns
    --------
    Any
        Json or text content.
    """
    if has_json_content_type(response):
        return response.json()
    else:
        return response.text


def _parse_version(data) -> dt.AnnotationFileVersion:
    version_string = data.get("version", "1.0")
    major, minor, suffix = re.findall(r"^(\d+)\.(\d+)(.*)$", version_string)[0]
    return dt.AnnotationFileVersion(int(major), int(minor), suffix)


def _data_to_annotations(data: Dict[str, Any]) -> List[Union[dt.Annotation, dt.VideoAnnotation]]:
    raw_image_annotations = filter(lambda annotation: "frames" not in annotation, data["annotations"])
    raw_video_annotations = filter(lambda annotation: "frames" in annotation, data["annotations"])
    image_annotations: List[dt.Annotation] = list(filter(None, map(_parse_darwin_annotation, raw_image_annotations)))
    video_annotations: List[dt.VideoAnnotation] = list(
        filter(None, map(_parse_darwin_video_annotation, raw_video_annotations))
    )
    return [*image_annotations, *video_annotations]


def _supported_schema_versions():
    return {(2, 0, ""): "https://darwin-public.s3.eu-west-1.amazonaws.com/darwin_json/2.0/schema.json"}


def _default_schema(version: dt.AnnotationFileVersion):
    return _supported_schema_versions().get((version.major, version.minor, version.suffix))<|MERGE_RESOLUTION|>--- conflicted
+++ resolved
@@ -20,14 +20,10 @@
 
 import deprecation
 import numpy as np
-<<<<<<< HEAD
 import requests
 from jsonschema import exceptions, validators
 from requests import Response, request
-=======
 import orjson as json
-from requests import Response
->>>>>>> c009dd4d
 from rich.progress import ProgressType, track
 from upolygon import draw_polygon
 
@@ -414,16 +410,11 @@
     """
 
     path = Path(path)
-<<<<<<< HEAD
+
     data, version = load_data_from_file(path)
     if "annotations" not in data:
         return None
-=======
-    with path.open() as f:
-        data = json.loads(f.read())
-        if "annotations" not in data:
-            return None
->>>>>>> c009dd4d
+
 
     if version.major == 2:
         return _parse_darwin_v2(path, data)
