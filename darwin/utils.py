--- conflicted
+++ resolved
@@ -119,8 +119,7 @@
     return (project_path / "releases").exists() and (project_path / "images").exists()
 
 
-<<<<<<< HEAD
-def get_progress_bar(array: List, description: Optional[str] = None) -> Iterable["ProgressType"]:
+def get_progress_bar(array: List, description: Optional[str] = None) -> Iterable[ProgressType]:
     """
     Prompt the user on a CLI to input a message
 
@@ -136,9 +135,6 @@
     Iterable[ProgressType]
         The input from the user or the default value provided as parameter if user does not provide one
     """
-=======
-def get_progress_bar(array: List[Any], description: Optional[str] = None) -> Iterable[ProgressType]:
->>>>>>> 624b9ab7
     if description:
         return track(array, description=description)
     return track(array)
