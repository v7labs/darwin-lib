from dataclasses import dataclass
from typing import Any, Dict, Optional

import deprecation

from darwin.path_utils import construct_full_path
from darwin.version import __version__


@dataclass(frozen=True, eq=True)
class DatasetItem:
    """
    DatasetItem represents files that can be images or videos which belong to a dataset.

    Attributes
    ----------
    id : int
        The id of this ``DatasetItem``.
    filename : str
        The filename of this ``DatasetItem``.
    status : str
        The status of this ``DatasetItem``. It can be:
        - "archived",
        - "error",
        - "uploading",
        - "processing",
        - "new",
        - "annotate",
        - "review",
        - "complete"
    archived : bool
        Whether or not this item was soft deleted.
    filesize : int
        The size of this ``DatasetItem``'s file in bytes.
    dataset_id : int
        The id of the ``Dataset`` this ``DatasetItem`` belongs to.
    dataset_slug : str
        The slugified name of the ``Dataset`` this ``DatasetItem`` belongs to.
    seq : int
        The sequential value of this ``DatasetItem`` in relation to the ``Dataset`` it belongs to.
        This allows us to know which items were added first and is used mostly for sorting purposes.
    current_workflow_id : Optional[int], default : None
        The id of this ``DatasetItem``'s workflow. A ``None`` value means this ``DatasetItem`` is
        new and was never worked on, or was reseted to the new state.
    path : str
        The darwin path to this ``DatasetItem``.
    """

    id: int
    filename: str
    status: str
    archived: bool
    filesize: int
    dataset_id: int
    dataset_slug: str
    seq: int
    current_workflow_id: Optional[int]
    path: str

    @property
    def full_path(self) -> str:
        """
        The full POSIX relative path of this ``DatasetItem``.
        """
        return construct_full_path(self.path, self.filename)

    @classmethod
    def parse(cls, raw: Dict[str, Any]) -> "DatasetItem":
        """
        Parses the given dictionary into a ``DatasetItem``. Raises if such is not possible.

        Parameters
        ----------
        raw : Dict[str, Any]
            The dictionary to parse.

        Returns
        -------
        DatasetItem
            A dataset item with the parsed information.

        Raises
        ------
        ValueError
            If any of the keys from the given dictionary do not have the correct format.
        """
        id: int = raw["id"]
        if not isinstance(id, int):
            raise ValueError("Key 'id' must have an integer for a value.")

        filename: str = raw["filename"]
        if not isinstance(filename, str):
            raise ValueError("Key 'filename' must have a string for a value.")

        status: str = raw["status"]
        if not isinstance(status, str):
            raise ValueError("Key 'status' must have a string for a value.")

        archived: bool = raw["archived"]
        if not isinstance(archived, bool):
            raise ValueError("Key 'archived' must have a boolean for a value.")

        file_size: int = raw["file_size"]
        if not isinstance(file_size, int):
            raise ValueError("Key 'file_size' must have an integer for a value.")

        dataset_id: int = raw["dataset_id"]
        if not isinstance(dataset_id, int):
            raise ValueError("Key 'dataset_id' must have an integer for a value.")

        sequence: int = raw["seq"]
        if not isinstance(sequence, int):
            raise ValueError("Key 'seq' must have an integer for a value.")

        workflow_id: Optional[int] = raw.get("current_workflow_id")
        if not isinstance(workflow_id, int) and workflow_id is not None:
            raise ValueError("Key 'workflow_id' must have an integer for a value or be nil.")

        path: str = raw["path"]
        if not isinstance(path, str):
            raise ValueError("Key 'path' must have a string for a value.")

        return DatasetItem(
            id,
            filename,
            status,
            archived,
            file_size,
            dataset_id,
            "n/a",
            sequence,
            workflow_id,
            path,
        )


@deprecation.deprecated(
    deprecated_in="0.7.5",
<<<<<<< HEAD
    removed_in="0.8.0",
    current_version=current_version(),
=======
    removed_in="0.7.7",
    current_version=__version__,
>>>>>>> b56f2643
    details="Use the ``DatasetItem.parse`` instead.",
)
def parse_dataset_item(raw: Dict[str, Any]) -> DatasetItem:
    """
    Parses the given dictionary into a ``DatasetItem``. Performs no validations.

    Parameters
    ----------
    raw : Dict[str, Any]
        The dictionary to parse.

    Returns
    -------
    DatasetItem
        A dataset item with the parsed information.
    """
    return DatasetItem(
        raw["id"],
        raw["filename"],
        raw["status"],
        raw["archived"],
        raw["file_size"],
        raw["dataset_id"],
        "n/a",
        raw["seq"],
        raw.get("current_workflow_id"),
        raw["path"],
    )<|MERGE_RESOLUTION|>--- conflicted
+++ resolved
@@ -136,13 +136,8 @@
 
 @deprecation.deprecated(
     deprecated_in="0.7.5",
-<<<<<<< HEAD
     removed_in="0.8.0",
-    current_version=current_version(),
-=======
-    removed_in="0.7.7",
     current_version=__version__,
->>>>>>> b56f2643
     details="Use the ``DatasetItem.parse`` instead.",
 )
 def parse_dataset_item(raw: Dict[str, Any]) -> DatasetItem:
