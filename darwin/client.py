--- conflicted
+++ resolved
@@ -135,11 +135,7 @@
                     slug=dataset["slug"],
                     team=team_slug or self.default_team,
                     dataset_id=dataset["id"],
-<<<<<<< HEAD
                     item_count=get_item_count(dataset),
-=======
-                    item_count=self._get_item_count(dataset),
->>>>>>> 3cc2d529
                     progress=dataset["progress"],
                     client=self,
                 )
@@ -149,11 +145,7 @@
                     slug=dataset["slug"],
                     team=team_slug or self.default_team,
                     dataset_id=dataset["id"],
-<<<<<<< HEAD
                     item_count=get_item_count(dataset),
-=======
-                    item_count=self._get_item_count(dataset),
->>>>>>> 3cc2d529
                     progress=dataset["progress"],
                     client=self,
                 )
@@ -208,11 +200,7 @@
                     slug=dataset["slug"],
                     team=parsed_dataset_identifier.team_slug,
                     dataset_id=dataset["id"],
-<<<<<<< HEAD
                     item_count=get_item_count(dataset),
-=======
-                    item_count=self._get_item_count(dataset),
->>>>>>> 3cc2d529
                     progress=0,
                     client=self,
                 )
@@ -222,11 +210,7 @@
                     slug=dataset["slug"],
                     team=parsed_dataset_identifier.team_slug,
                     dataset_id=dataset["id"],
-<<<<<<< HEAD
                     item_count=get_item_count(dataset),
-=======
-                    item_count=self._get_item_count(dataset),
->>>>>>> 3cc2d529
                     progress=0,
                     client=self,
                 )
@@ -262,11 +246,7 @@
                 team=team_slug or self.default_team,
                 slug=dataset["slug"],
                 dataset_id=dataset["id"],
-<<<<<<< HEAD
                 item_count=get_item_count(dataset),
-=======
-                item_count=self._get_item_count(dataset),
->>>>>>> 3cc2d529
                 progress=0,
                 client=self,
             )
@@ -276,11 +256,7 @@
                 team=team_slug or self.default_team,
                 slug=dataset["slug"],
                 dataset_id=dataset["id"],
-<<<<<<< HEAD
                 item_count=get_item_count(dataset),
-=======
-                item_count=self._get_item_count(dataset),
->>>>>>> 3cc2d529
                 progress=0,
                 client=self,
             )
