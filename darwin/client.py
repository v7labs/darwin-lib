--- conflicted
+++ resolved
@@ -31,13 +31,7 @@
         return Client.from_config(config_path)
 
     @classmethod
-<<<<<<< HEAD
     def from_config(cls, config_path: Path):
-        config_path = Path(config_path)
-=======
-    def from_config(cls, config_path_str: str):
-        config_path: Path = Path(config_path_str)
->>>>>>> 7cb9fb3d
         if not config_path.exists():
             raise MissingConfig()
         config = Config(config_path)
@@ -106,24 +100,11 @@
                 "Authorization": f"Bearer {self.refresh_token}",
             }
         else:
-<<<<<<< HEAD
-            return {
-                "Content-Type": "application/json",
-                "Authorization": f"Bearer {self.token}",
-            }
-=======
             return {"Content-Type": "application/json", "Authorization": f"Bearer {self._token}"}
->>>>>>> 7cb9fb3d
 
     def get(self, endpoint: str, retry: bool = False, raw: bool = False):
         self._ensure_authenticated()
-<<<<<<< HEAD
-        response = requests.get(
-            urljoin(self.url, endpoint), headers=self._get_headers()
-        )
-=======
         response = requests.get(urljoin(self._url, endpoint), headers=self._get_headers())
->>>>>>> 7cb9fb3d
 
         if response.status_code == 401:
             self._refresh_access_token()
@@ -162,13 +143,7 @@
             error_handlers = []
         self._ensure_authenticated()
         response = requests.post(
-<<<<<<< HEAD
-            urljoin(self.url, endpoint),
-            json=payload,
-            headers=self._get_headers(refresh=refresh),
-=======
             urljoin(self._url, endpoint), json=payload, headers=self._get_headers(refresh=refresh)
->>>>>>> 7cb9fb3d
         )
 
         if response.status_code == 401:
@@ -206,17 +181,9 @@
         if not matching_team:
             raise NotFound
 
-<<<<<<< HEAD
-        data = self.post(
-            "/users/select_team", {"team_id": matching_team[0].id}, refresh=True
-        )
-        self.token = data["token"]
-        self.refresh_token = data["refresh_token"]
-=======
         data = self.post("/users/select_team", {"team_id": matching_team[0].id}, refresh=True)
         self._token = data["token"]
         self._refresh_token = data["refresh_token"]
->>>>>>> 7cb9fb3d
 
     def list_remote_datasets(self):
         projects = self.get("/projects/")
