--- conflicted
+++ resolved
@@ -167,8 +167,6 @@
         parser_migrate = dataset_action.add_parser("migrate", help="Migrate a local dataset to the latest version.")
         parser_migrate.add_argument("dataset", type=str, help="Local dataset name to migrate.")
 
-<<<<<<< HEAD
-=======
         # Split
         parser_split = dataset_action.add_parser("split", help="Splits a local dataset following random and stratified split types.")
         parser_split.add_argument("dataset", type=str, help="Local dataset name to split.")
@@ -176,7 +174,6 @@
         parser_split.add_argument("-t", "--test-percentage", type=float, required=False, default=0, help="Test percentage.")
         parser_split.add_argument("-s", "--seed", type=int, required=False, default=0, help="Split seed.")
 
->>>>>>> b5f6225b
         # Help
         dataset_action.add_parser("help", help="Show this help message and exit.")
 
