import setuptools

with open("README.md", "r") as f:
    long_description = f.read()

setuptools.setup(
    name="darwin-py",
    version="0.5.14",
    author="V7",
    author_email="info@v7labs.com",
    description="Library and command line interface for darwin.v7labs.com",
    long_description=long_description,
    long_description_content_type="text/markdown",
    url="https://github.com/v7labs/darwin-py",
    install_requires=[
        "argcomplete",
        "dataclasses",
        "docutils",
        "factory_boy",
        "humanize",
        "numpy",
        "pillow",
        "pyyaml>=5.1",
        "requests",
        "scikit-learn",
        "sh",
        "tqdm",
<<<<<<< HEAD
        "upolygon",
=======
        "pillow",
        "upolygon==0.1.4",
>>>>>>> d9cbb7c2
    ],
    packages=setuptools.find_packages(),
    entry_points={"console_scripts": ["darwin=darwin.cli:main"]},
    classifiers=["Programming Language :: Python :: 3", "License :: OSI Approved :: MIT License"],
    python_requires=">=3.6",
)<|MERGE_RESOLUTION|>--- conflicted
+++ resolved
@@ -25,12 +25,7 @@
         "scikit-learn",
         "sh",
         "tqdm",
-<<<<<<< HEAD
-        "upolygon",
-=======
-        "pillow",
         "upolygon==0.1.4",
->>>>>>> d9cbb7c2
     ],
     packages=setuptools.find_packages(),
     entry_points={"console_scripts": ["darwin=darwin.cli:main"]},
